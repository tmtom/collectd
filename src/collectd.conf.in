#
# Config file for collectd(1).
# Please read collectd.conf(5) for a list of options.
# http://collectd.org/
#

##############################################################################
# Global                                                                     #
#----------------------------------------------------------------------------#
# Global settings for the daemon.                                            #
##############################################################################

#Hostname    "localhost"
#FQDNLookup   true
#BaseDir     "@prefix@/var/lib/@PACKAGE_NAME@"
#PIDFile     "@prefix@/var/run/@PACKAGE_NAME@.pid"
#PluginDir   "@prefix@/lib/@PACKAGE_NAME@"
#TypesDB     "@prefix@/share/@PACKAGE_NAME@/types.db"
#Interval     10
#Timeout      2
#ReadThreads  5

##############################################################################
# Logging                                                                    #
#----------------------------------------------------------------------------#
# Plugins which provide logging functions should be loaded first, so log     #
# messages generated when loading or configuring other plugins can be        #
# accessed.                                                                  #
##############################################################################

@LOAD_PLUGIN_SYSLOG@LoadPlugin syslog
@LOAD_PLUGIN_LOGFILE@LoadPlugin logfile

#<Plugin logfile>
#	LogLevel @DEFAULT_LOG_LEVEL@
#	File STDOUT
#	Timestamp true
#	PrintSeverity false
#</Plugin>

#<Plugin syslog>
#	LogLevel @DEFAULT_LOG_LEVEL@
#</Plugin>

##############################################################################
# LoadPlugin section                                                         #
#----------------------------------------------------------------------------#
# Lines beginning with a single `#' belong to plugins which have been built  #
# but are disabled by default.                                               #
#                                                                            #
# Lines begnning with `##' belong to plugins which have not been built due   #
# to missing dependencies or because they have been deactivated explicitly.  #
##############################################################################

#@BUILD_PLUGIN_AMQP_TRUE@LoadPlugin amqp
#@BUILD_PLUGIN_APACHE_TRUE@LoadPlugin apache
#@BUILD_PLUGIN_APCUPS_TRUE@LoadPlugin apcups
#@BUILD_PLUGIN_APPLE_SENSORS_TRUE@LoadPlugin apple_sensors
#@BUILD_PLUGIN_ASCENT_TRUE@LoadPlugin ascent
#@BUILD_PLUGIN_BAROMETER_TRUE@LoadPlugin barometer
#@BUILD_PLUGIN_BATTERY_TRUE@LoadPlugin battery
#@BUILD_PLUGIN_BIND_TRUE@LoadPlugin bind
#@BUILD_PLUGIN_CONNTRACK_TRUE@LoadPlugin conntrack
#@BUILD_PLUGIN_CONTEXTSWITCH_TRUE@LoadPlugin contextswitch
@BUILD_PLUGIN_CPU_TRUE@@BUILD_PLUGIN_CPU_TRUE@LoadPlugin cpu
#@BUILD_PLUGIN_CPUFREQ_TRUE@LoadPlugin cpufreq
@LOAD_PLUGIN_CSV@LoadPlugin csv
#@BUILD_PLUGIN_CURL_TRUE@LoadPlugin curl
#@BUILD_PLUGIN_CURL_JSON_TRUE@LoadPlugin curl_json
#@BUILD_PLUGIN_CURL_XML_TRUE@LoadPlugin curl_xml
#@BUILD_PLUGIN_DBI_TRUE@LoadPlugin dbi
#@BUILD_PLUGIN_DF_TRUE@LoadPlugin df
#@BUILD_PLUGIN_DISK_TRUE@LoadPlugin disk
#@BUILD_PLUGIN_DNS_TRUE@LoadPlugin dns
#@BUILD_PLUGIN_EMAIL_TRUE@LoadPlugin email
#@BUILD_PLUGIN_ENTROPY_TRUE@LoadPlugin entropy
#@BUILD_PLUGIN_ETHSTAT_TRUE@LoadPlugin ethstat
#@BUILD_PLUGIN_EXEC_TRUE@LoadPlugin exec
#@BUILD_PLUGIN_FILECOUNT_TRUE@LoadPlugin filecount
#@BUILD_PLUGIN_FSCACHE_TRUE@LoadPlugin fscache
#@BUILD_PLUGIN_GMOND_TRUE@LoadPlugin gmond
#@BUILD_PLUGIN_HDDTEMP_TRUE@LoadPlugin hddtemp
@BUILD_PLUGIN_INTERFACE_TRUE@@BUILD_PLUGIN_INTERFACE_TRUE@LoadPlugin interface
#@BUILD_PLUGIN_IPTABLES_TRUE@LoadPlugin iptables
#@BUILD_PLUGIN_IPMI_TRUE@LoadPlugin ipmi
#@BUILD_PLUGIN_IPVS_TRUE@LoadPlugin ipvs
#@BUILD_PLUGIN_IRQ_TRUE@LoadPlugin irq
#@BUILD_PLUGIN_JAVA_TRUE@LoadPlugin java
#@BUILD_PLUGIN_LIBVIRT_TRUE@LoadPlugin libvirt
@BUILD_PLUGIN_LOAD_TRUE@@BUILD_PLUGIN_LOAD_TRUE@LoadPlugin load
#@BUILD_PLUGIN_LPAR_TRUE@LoadPlugin lpar
#@BUILD_PLUGIN_MADWIFI_TRUE@LoadPlugin madwifi
#@BUILD_PLUGIN_MBMON_TRUE@LoadPlugin mbmon
#@BUILD_PLUGIN_MBUS_TRUE@LoadPlugin mbus
#@BUILD_PLUGIN_MD_TRUE@LoadPlugin md
#@BUILD_PLUGIN_MEMCACHEC_TRUE@LoadPlugin memcachec
#@BUILD_PLUGIN_MEMCACHED_TRUE@LoadPlugin memcached
@BUILD_PLUGIN_MEMORY_TRUE@@BUILD_PLUGIN_MEMORY_TRUE@LoadPlugin memory
#@BUILD_PLUGIN_MODBUS_TRUE@LoadPlugin modbus
#@BUILD_PLUGIN_MULTIMETER_TRUE@LoadPlugin multimeter
#@BUILD_PLUGIN_MYSQL_TRUE@LoadPlugin mysql
#@BUILD_PLUGIN_NETAPP_TRUE@LoadPlugin netapp
#@BUILD_PLUGIN_NETLINK_TRUE@LoadPlugin netlink
@LOAD_PLUGIN_NETWORK@LoadPlugin network
#@BUILD_PLUGIN_NFS_TRUE@LoadPlugin nfs
#@BUILD_PLUGIN_NGINX_TRUE@LoadPlugin nginx
#@BUILD_PLUGIN_NOTIFY_DESKTOP_TRUE@LoadPlugin notify_desktop
#@BUILD_PLUGIN_NOTIFY_EMAIL_TRUE@LoadPlugin notify_email
#@BUILD_PLUGIN_NTPD_TRUE@LoadPlugin ntpd
#@BUILD_PLUGIN_NUMA_TRUE@LoadPlugin numa
#@BUILD_PLUGIN_NUT_TRUE@LoadPlugin nut
#@BUILD_PLUGIN_OLSRD_TRUE@LoadPlugin olsrd
#@BUILD_PLUGIN_ONEWIRE_TRUE@LoadPlugin onewire
#@BUILD_PLUGIN_OPENVPN_TRUE@LoadPlugin openvpn
#@BUILD_PLUGIN_ORACLE_TRUE@LoadPlugin oracle
#@BUILD_PLUGIN_PERL_TRUE@<LoadPlugin perl>
#@BUILD_PLUGIN_PERL_TRUE@  Globals true
#@BUILD_PLUGIN_PERL_TRUE@</LoadPlugin>
#@BUILD_PLUGIN_PINBA_TRUE@LoadPlugin pinba
#@BUILD_PLUGIN_PING_TRUE@LoadPlugin ping
#@BUILD_PLUGIN_POSTGRESQL_TRUE@LoadPlugin postgresql
#@BUILD_PLUGIN_POWERDNS_TRUE@LoadPlugin powerdns
#@BUILD_PLUGIN_PROCESSES_TRUE@LoadPlugin processes
#@BUILD_PLUGIN_PROTOCOLS_TRUE@LoadPlugin protocols
#@BUILD_PLUGIN_PYTHON_TRUE@<LoadPlugin python>
#@BUILD_PLUGIN_PYTHON_TRUE@  Globals true
#@BUILD_PLUGIN_PYTHON_TRUE@</LoadPlugin>
#@BUILD_PLUGIN_REDIS_TRUE@LoadPlugin redis
#@BUILD_PLUGIN_ROUTEROS_TRUE@LoadPlugin routeros
#@BUILD_PLUGIN_RRDCACHED_TRUE@LoadPlugin rrdcached
@LOAD_PLUGIN_RRDTOOL@LoadPlugin rrdtool
#@BUILD_PLUGIN_SENSORS_TRUE@LoadPlugin sensors
#@BUILD_PLUGIN_SERIAL_TRUE@LoadPlugin serial
#@BUILD_PLUGIN_SNMP_TRUE@LoadPlugin snmp
#@BUILD_PLUGIN_SWAP_TRUE@LoadPlugin swap
#@BUILD_PLUGIN_TABLE_TRUE@LoadPlugin table
#@BUILD_PLUGIN_TAIL_TRUE@LoadPlugin tail
#@BUILD_PLUGIN_TAPE_TRUE@LoadPlugin tape
#@BUILD_PLUGIN_TCPCONNS_TRUE@LoadPlugin tcpconns
#@BUILD_PLUGIN_TEAMSPEAK2_TRUE@LoadPlugin teamspeak2
#@BUILD_PLUGIN_TED_TRUE@LoadPlugin ted
#@BUILD_PLUGIN_THERMAL_TRUE@LoadPlugin thermal
#@BUILD_PLUGIN_TOKYOTYRANT_TRUE@LoadPlugin tokyotyrant
#@BUILD_PLUGIN_UNIXSOCK_TRUE@LoadPlugin unixsock
#@BUILD_PLUGIN_UPTIME_TRUE@LoadPlugin uptime
#@BUILD_PLUGIN_USERS_TRUE@LoadPlugin users
#@BUILD_PLUGIN_UUID_TRUE@LoadPlugin uuid
#@BUILD_PLUGIN_VARNISH_TRUE@LoadPlugin varnish
#@BUILD_PLUGIN_VMEM_TRUE@LoadPlugin vmem
#@BUILD_PLUGIN_VSERVER_TRUE@LoadPlugin vserver
#@BUILD_PLUGIN_WIRELESS_TRUE@LoadPlugin wireless
#@BUILD_PLUGIN_WRITE_GRAPHITE_TRUE@LoadPlugin write_graphite
#@BUILD_PLUGIN_WRITE_HTTP_TRUE@LoadPlugin write_http
#@BUILD_PLUGIN_WRITE_REDIS_TRUE@LoadPlugin write_redis
#@BUILD_PLUGIN_WRITE_MONGODB_TRUE@LoadPlugin write_mongodb
#@BUILD_PLUGIN_XMMS_TRUE@LoadPlugin xmms
#@BUILD_PLUGIN_ZFS_ARC_TRUE@LoadPlugin zfs_arc

##############################################################################
# Plugin configuration                                                       #
#----------------------------------------------------------------------------#
# In this section configuration stubs for each plugin are provided. A desc-  #
# ription of those options is available in the collectd.conf(5) manual page. #
##############################################################################

#<Plugin "amqp">
#  <Publish "name">
#    Host "localhost"
#    Port "5672"
#    VHost "/"
#    User "guest"
#    Password "guest"
#    Exchange "amq.fanout"
#    RoutingKey "collectd"
#    Persistent false
#    StoreRates false
#  </Publish>
#</Plugin>

#<Plugin apache>
#  <Instance "local">
#    URL "http://localhost/status?auto"
#    User "www-user"
#    Password "secret"
#    CACert "/etc/ssl/ca.crt"
#  </Instance>
#</Plugin>

#<Plugin apcups>
#	Host "localhost"
#	Port "3551"
#</Plugin>

#<Plugin ascent>
#	URL "http://localhost/ascent/status/"
#	User "www-user"
#	Password "secret"
#	CACert "/etc/ssl/ca.crt"
#</Plugin>

#<Plugin "barometer">
#   Device            "/dev/i2c-0";
#   Oversampling      512
#   PressureOffset    0.0
#   TemperatureOffset 0.0
#   Normalization     2
#   Altitude          238.0
#   TemperatureSensor "myserver/onewire-F10FCA000800/temperature"
#</Plugin>

#<Plugin "bind">
#  URL "http://localhost:8053/"
#  ParseTime       false
#  OpCodes         true
#  QTypes          true
#
#  ServerStats     true
#  ZoneMaintStats  true
#  ResolverStats   false
#  MemoryStats     true
#
#  <View "_default">
#    QTypes        true
#    ResolverStats true
#    CacheRRSets   true
#
#    Zone "127.in-addr.arpa/IN"
#  </View>
#</Plugin>

#<Plugin csv>
#	DataDir "@prefix@/var/lib/@PACKAGE_NAME@/csv"
#	StoreRates false
#</Plugin>

#<Plugin curl>
#  <Page "stock_quotes">
#    URL "http://finance.google.com/finance?q=NYSE%3AAMD"
#    User "foo"
#    Password "bar"
#    MeasureResponseTime false
#    <Match>
#      Regex "<span +class=\"pr\"[^>]*> *([0-9]*\\.[0-9]+) *</span>"
#      DSType "GaugeAverage"
#      Type "stock_value"
#      Instance "AMD"
#    </Match>
#  </Page>
#</Plugin>

#<Plugin curl_json>
## See: http://wiki.apache.org/couchdb/Runtime_Statistics
#  <URL "http://localhost:5984/_stats">
#    Instance "httpd"
#    <Key "httpd/requests/count">
#      Type "http_requests"
#    </Key>
#
#    <Key "httpd_request_methods/*/count">
#      Type "http_request_methods"
#    </Key>
#
#    <Key "httpd_status_codes/*/count">
#      Type "http_response_codes"
#    </Key>
#  </URL>
## Database status metrics:
#  <URL "http://localhost:5984/_all_dbs">
#    Instance "dbs"
#    <Key "*/doc_count">
#      Type "gauge"
#    </Key>
#    <Key "*/doc_del_count">
#      Type "counter"
#    </Key>
#    <Key "*/disk_size">
#      Type "bytes"
#    </Key>
#  </URL>
#</Plugin>

#<Plugin "curl_xml">
#  <URL "http://localhost/stats.xml">
#    Host "my_host"
#    Instance "some_instance"
#    User "collectd"
#    Password "thaiNg0I"
#    VerifyPeer true
#    VerifyHost true
#    CACert "/path/to/ca.crt"
#
#    <XPath "table[@id=\"magic_level\"]/tr">
#      Type "magic_level"
#      #InstancePrefix "prefix-"
#      InstanceFrom "td[1]"
#      ValuesFrom "td[2]/span[@class=\"level\"]"
#    </XPath>
#  </URL>
#</Plugin>

#<Plugin dbi>
#	<Query "num_of_customers">
#		Statement "SELECT 'customers' AS c_key, COUNT(*) AS c_value FROM customers_tbl"
#		<Result>
#			Type "gauge"
#			InstancesFrom "c_key"
#			ValuesFrom "c_value"
#		</Result>
#	</Query>
#	<Database "customers_db">
#		Driver "mysql"
#		DriverOption "host" "localhost"
#		DriverOption "username" "collectd"
#		DriverOption "password" "AeXohy0O"
#		DriverOption "dbname" "custdb0"
#		#SelectDB "custdb0"
#		Query "num_of_customers"
#		#Query "..."
#	</Database>
#</Plugin>

#<Plugin df>
#	Device "/dev/hda1"
#	Device "192.168.0.2:/mnt/nfs"
#	MountPoint "/home"
#	FSType "ext3"
#	IgnoreSelected false
#	ReportByDevice false
#	ReportReserved false
#	ReportInodes false
#</Plugin>

#<Plugin disk>
#	Disk "/^[hs]d[a-f][0-9]?$/"
#	IgnoreSelected false
#</Plugin>

#<Plugin dns>
#	Interface "eth0"
#	IgnoreSource "192.168.0.1"
#	SelectNumericQueryTypes true
#</Plugin>

#<Plugin email>
#	SocketFile "@prefix@/var/run/@PACKAGE_NAME@-email"
#	SocketGroup "collectd"
#	SocketPerms "0770"
#	MaxConns 5
#</Plugin>

#<Plugin ethstat>
#	Interface "eth0"
#	Map "rx_csum_offload_errors" "if_rx_errors" "checksum_offload"
#	Map "multicast" "if_multicast"
#	MappedOnly false
#</Plugin>

#<Plugin exec>
#	Exec "user:group" "/path/to/exec"
#	NotificationExec "user:group" "/path/to/exec"
#</Plugin>

#<Plugin filecount>
#	<Directory "/path/to/dir">
#		Instance "foodir"
#		Name "*.conf"
#		MTime "-5m"
#		Size "+10k"
#		Recursive true
#		IncludeHidden false
#	</Directory>
#</Plugin>

#<Plugin "gmond">
#  MCReceiveFrom "239.2.11.71" "8649"
#  <Metric "swap_total">
#    Type "swap"
#    TypeInstance "total"
#    DataSource "value"
#  </Metric>
#  <Metric "swap_free">
#    Type "swap"
#    TypeInstance "free"
#    DataSource "value"
#  </Metric>
#</Plugin>

#<Plugin hddtemp>
#  Host "127.0.0.1"
#  Port "7634"
#</Plugin>

#<Plugin interface>
#	Interface "eth0"
#	IgnoreSelected false
#</Plugin>

#<Plugin ipmi>
#	Sensor "some_sensor"
#	Sensor "another_one"
#	IgnoreSelected false
#	NotifySensorAdd false
#	NotifySensorRemove true
#	NotifySensorNotPresent false
#</Plugin>

#<Plugin iptables>
#	Chain table chain
#</Plugin>

#<Plugin irq>
#	Irq 7
#	Irq 8
#	Irq 9
#	IgnoreSelected true
#</Plugin>

#<Plugin "java">
#	JVMArg "-verbose:jni"
#	JVMArg "-Djava.class.path=@prefix@/share/collectd/java/collectd-api.jar"
#
#	LoadPlugin "org.collectd.java.Foobar"
#	<Plugin "org.collectd.java.Foobar">
#	  # To be parsed by the plugin
#	</Plugin>
#</Plugin>

#<Plugin libvirt>
#	Connection "xen:///"
#	RefreshInterval 60
#	Domain "name"
#	BlockDevice "name:device"
#	InterfaceDevice "name:device"
#	IgnoreSelected false
#	HostnameFormat name
#	InterfaceFormat name
#</Plugin>

#<Plugin lpar>
#	CpuPoolStats   false
#	ReportBySerial false
#</Plugin>

#<Plugin madwifi>
#	Interface "wlan0"
#	IgnoreSelected false
#	Source "SysFS"
#	WatchSet "None"
#	WatchAdd "node_octets"
#	WatchAdd "node_rssi"
#	WatchAdd "is_rx_acl"
#	WatchAdd "is_scan_active"
#</Plugin>

#<Plugin mbmon>
#	Host "127.0.0.1"
#	Port "411"
#</Plugin>

#<Plugin mbus>
#    IsSerial     true
#    SerialDevice "/dev/ttyUSB0"
<<<<<<< HEAD
=======
#    BaudRate     2400
>>>>>>> 0e5321a4
#    Host         "none"
#    Port         "1256"
#    <Slave 59>
#        IgnoreSelected false
#        Record         2
#        Record         5
#        Record         6
#    </Slave>
#    <Slave "237483A847B34800">
#        IgnoreSelected false
#        Record         1
#    </Slave>
#</Plugin>

#<Plugin md>
#	Device "/dev/md0"
#	IgnoreSelected false
#</Plugin>

#<Plugin memcachec>
#	<Page "plugin_instance">
#		Server "localhost"
#		Key "page_key"
#		<Match>
#			Regex "(\\d+) bytes sent"
#			ExcludeRegex "<lines to be excluded>"
#			DSType CounterAdd
#			Type "ipt_octets"
#			Instance "type_instance"
#		</Match>
#	</Page>
#</Plugin>

#<Plugin memcached>
#	Host "127.0.0.1"
#	Port "11211"
#</Plugin>

#<Plugin modbus>
#	<Data "data_name">
#		RegisterBase 1234
#		RegisterType float
#		Type gauge
#		Instance "..."
#	</Data>
#
#	<Host "name">
#		Address "addr"
#		Port "1234"
#		Interval 60
#
#		<Slave 1>
#			Instance "foobar" # optional
#			Collect "data_name"
#		</Slave>
#	</Host>
#</Plugin>

#<Plugin mysql>
#	<Database db_name>
#		Host "database.serv.er"
#		User "db_user"
#		Password "secret"
#		Database "db_name"
#		MasterStats true
#	</Database>
#
#	<Database db_name2>
#		Host "localhost"
#		Socket "/var/run/mysql/mysqld.sock"
#		SlaveStats true
#		SlaveNotifications true
#	</Database>
#</Plugin>

#<Plugin netapp>
#	<Host "netapp1.example.com">
#		Protocol      "https"
#		Address       "10.0.0.1"
#		Port          443
#		User          "username"
#		Password      "aef4Aebe"
#		Interval      30
#
#		<WAFL>
#			Interval 30
#			GetNameCache   true
#			GetDirCache    true
#			GetBufferCache true
#			GetInodeCache  true
#		</WAFL>
#
#		<Disks>
#			Interval 30
#			GetBusy true
#		</Disks>
#
#		<VolumePerf>
#			Interval 30
#			GetIO      "volume0"
#			IgnoreSelectedIO      false
#			GetOps     "volume0"
#			IgnoreSelectedOps     false
#			GetLatency "volume0"
#			IgnoreSelectedLatency false
#		</VolumePerf>
#
#		<VolumeUsage>
#			Interval 30
#			GetCapacity "vol0"
#			GetCapacity "vol1"
#			IgnoreSelectedCapacity false
#			GetSnapshot "vol1"
#			GetSnapshot "vol3"
#			IgnoreSelectedSnapshot false
#		</VolumeUsage>
#
#		<System>
#			Interval 30
#			GetCPULoad     true
#			GetInterfaces  true
#			GetDiskOps     true
#			GetDiskIO      true
#		</System>
#	</Host>
#</Plugin>

#<Plugin netlink>
#	Interface "All"
#	VerboseInterface "All"
#	QDisc "eth0" "pfifo_fast-1:0"
#	Class "ppp0" "htb-1:10"
#	Filter "ppp0" "u32-1:0"
#	IgnoreSelected false
#</Plugin>

@LOAD_PLUGIN_NETWORK@<Plugin network>
#	# client setup:
@LOAD_PLUGIN_NETWORK@	Server "ff18::efc0:4a42" "25826"
@LOAD_PLUGIN_NETWORK@	<Server "239.192.74.66" "25826">
#		SecurityLevel Encrypt
#		Username "user"
#		Password "secret"
#		Interface "eth0"
@LOAD_PLUGIN_NETWORK@	</Server>
#	TimeToLive "128"
#
#	# server setup:
#	Listen "ff18::efc0:4a42" "25826"
#	<Listen "239.192.74.66" "25826">
#		SecurityLevel Sign
#		AuthFile "/etc/collectd/passwd"
#		Interface "eth0"
#	</Listen>
#	MaxPacketSize 1024
#
#	# proxy setup (client and server as above):
#	Forward true
#
#	# statistics about the network plugin itself
#	ReportStats false
#
#	# "garbage collection"
#	CacheFlush 1800
@LOAD_PLUGIN_NETWORK@</Plugin>

#<Plugin nginx>
#	URL "http://localhost/status?auto"
#	User "www-user"
#	Password "secret"
#	CACert "/etc/ssl/ca.crt"
#</Plugin>

#<Plugin notify_desktop>
#	OkayTimeout 1000
#	WarningTimeout 5000
#	FailureTimeout 0
#</Plugin>

#<Plugin notify_email>
#       SMTPServer "localhost"
#	SMTPPort 25
#	SMTPUser "my-username"
#	SMTPPassword "my-password"
#	From "collectd@main0server.com"
#	# <WARNING/FAILURE/OK> on <hostname>. beware! do not use not more than two %s in this string!!!
#	Subject "Aaaaaa!! %s on %s!!!!!"
#	Recipient "email1@domain1.net"
#	Recipient "email2@domain2.com"
#</Plugin>

#<Plugin ntpd>
#	Host "localhost"
#	Port 123
#	ReverseLookups false
#</Plugin>

#<Plugin nut>
#	UPS "upsname@hostname:port"
#</Plugin>

#<Plugin olsrd>
#	Host "127.0.0.1"
#	Port "2006"
#	CollectLinks "Summary"
#	CollectRoutes "Summary"
#	CollectTopology "Summary"
#</Plugin>

#<Plugin onewire>
#	Device "-s localhost:4304"
#	Sensor "F10FCA000800"
#	IgnoreSelected false
#</Plugin>

#<Plugin openvpn>
#	StatusFile "/etc/openvpn/openvpn-status.log"
#	ImprovedNamingSchema false
#	CollectCompression true
#	CollectIndividualUsers true
#	CollectUserCount false
#</Plugin>

#<Plugin oracle>
#  <Query "out_of_stock">
#    Statement "SELECT category, COUNT(*) AS value FROM products WHERE in_stock = 0 GROUP BY category"
#    <Result>
#      Type "gauge"
#      InstancesFrom "category"
#      ValuesFrom "value"
#    </Result>
#  </Query>
#  <Database "product_information">
#    ConnectID "db01"
#    Username "oracle"
#    Password "secret"
#    Query "out_of_stock"
#  </Database>
#</Plugin>

#<Plugin perl>
#	IncludeDir "/my/include/path"
#	BaseName "Collectd::Plugins"
#	EnableDebugger ""
#	LoadPlugin Monitorus
#	LoadPlugin OpenVZ
#
#	<Plugin foo>
#		Foo "Bar"
#		Qux "Baz"
#	</Plugin>
#</Plugin>

#<Plugin pinba>
#	Address "::0"
#	Port "30002"
#	<View "name">
#		Host "host name"
#		Server "server name"
#		Script "script name"
#	</View>
#</Plugin>

#<Plugin ping>
#	Host "host.foo.bar"
#	Interval 1.0
#	Timeout 0.9
#	TTL 255
#	SourceAddress "1.2.3.4"
#	Device "eth0"
#	MaxMissed -1
#</Plugin>

#<Plugin postgresql>
#	<Query magic>
#		Statement "SELECT magic FROM wizard WHERE host = $1;"
#		Param hostname
#		<Result>
#			Type gauge
#			InstancePrefix "magic"
#			ValuesFrom magic
#		</Result>
#	</Query>
#	<Query rt36_tickets>
#		Statement "SELECT COUNT(type) AS count, type \
#		                  FROM (SELECT CASE \
#		                               WHEN resolved = 'epoch' THEN 'open' \
#		                               ELSE 'resolved' END AS type \
#		                               FROM tickets) type \
#		                  GROUP BY type;"
#		<Result>
#			Type counter
#			InstancePrefix "rt36_tickets"
#			InstancesFrom "type"
#			ValuesFrom "count"
#		</Result>
#	</Query>
#	<Database foo>
#		Host "hostname"
#		Port "5432"
#		User "username"
#		Password "secret"
#		SSLMode "prefer"
#		KRBSrvName "kerberos_service_name"
#		Query magic
#	</Database>
#	<Database bar>
#		Interval 60
#		Service "service_name"
#		Query backend # predefined
#		Query rt36_tickets
#	</Database>
#</Plugin>

#<Plugin powerdns>
#  <Server "server_name">
#    Collect "latency"
#    Collect "udp-answers" "udp-queries"
#    Socket "/var/run/pdns.controlsocket"
#  </Server>
#  <Recursor "recursor_name">
#    Collect "questions"
#    Collect "cache-hits" "cache-misses"
#    Socket "/var/run/pdns_recursor.controlsocket"
#  </Recursor>
#  LocalSocket "/opt/collectd/var/run/collectd-powerdns"
#</Plugin>

#<Plugin processes>
#	Process "name"
#</Plugin>

#<Plugin protocols>
#	Value "/^Tcp:/"
#	IgnoreSelected false
#</Plugin>

#<Plugin python>
#	ModulePath "/path/to/your/python/modules"
#	LogTraces true
#	Interactive true
#	Import "spam"
#
#	<Module spam>
#		spam "wonderful" "lovely"
#	</Module>
#</Plugin>

#<Plugin redis>
#   <Node example>
#      Host "redis.example.com"
#      Port "6379"
#      Timeout 2000
#   </Node>
#</Plugin>

#<Plugin routeros>
#	<Router>
#		Host "router.example.com"
#		Port "8728"
#		User "admin"
#		Password "dozaiTh4"
#		CollectInterface true
#		CollectRegistrationTable true
#		CollectCPULoad true
#		CollectMemory true
#		CollectDF true
#		CollectDisk true
#	</Router>
#</Plugin>

#<Plugin rrdcached>
#	DaemonAddress "unix:/tmp/rrdcached.sock"
#	DataDir "@prefix@/var/lib/@PACKAGE_NAME@/rrd"
#	CreateFiles true
#	CollectStatistics true
#</Plugin>

#<Plugin rrdtool>
#	DataDir "@prefix@/var/lib/@PACKAGE_NAME@/rrd"
#	CacheTimeout 120
#	CacheFlush   900
#</Plugin>

#<Plugin sensors>
#	SensorConfigFile "/etc/sensors.conf"
#	Sensor "it8712-isa-0290/temperature-temp1"
#	Sensor "it8712-isa-0290/fanspeed-fan3"
#	Sensor "it8712-isa-0290/voltage-in8"
#	IgnoreSelected false
#</Plugin>

#<Plugin snmp>
#   <Data "powerplus_voltge_input">
#       Type "voltage"
#       Table false
#       Instance "input_line1"
#       Values "SNMPv2-SMI::enterprises.6050.5.4.1.1.2.1"
#   </Data>
#   <Data "hr_users">
#       Type "users"
#       Table false
#       Instance ""
#       Values "HOST-RESOURCES-MIB::hrSystemNumUsers.0"
#   </Data>
#   <Data "std_traffic">
#       Type "if_octets"
#       Table true
#       Instance "IF-MIB::ifDescr"
#       Values "IF-MIB::ifInOctets" "IF-MIB::ifOutOctets"
#   </Data>
#
#   <Host "some.switch.mydomain.org">
#       Address "192.168.0.2"
#       Version 1
#       Community "community_string"
#       Collect "std_traffic"
#       Interval 120
#   </Host>
#   <Host "some.server.mydomain.org">
#       Address "192.168.0.42"
#       Version 2
#       Community "another_string"
#       Collect "std_traffic" "hr_users"
#   </Host>
#   <Host "some.ups.mydomain.org">
#       Address "192.168.0.3"
#       Version 1
#       Community "more_communities"
#       Collect "powerplus_voltge_input"
#       Interval 300
#   </Host>
#</Plugin>

#<Plugin "swap">
#	ReportByDevice false
#</Plugin>

#<Plugin "table">
#	<Table "/proc/slabinfo">
#		Instance "slabinfo"
#		Separator " "
#		<Result>
#			Type gauge
#			InstancePrefix "active_objs"
#			InstancesFrom 0
#			ValuesFrom 1
#		</Result>
#		<Result>
#			Type gauge
#			InstancePrefix "objperslab"
#			InstancesFrom 0
#			ValuesFrom 4
#		</Result>
#	</Table>
#</Plugin>

#<Plugin "tail">
#  <File "/var/log/exim4/mainlog">
#    Instance "exim"
#    <Match>
#      Regex "S=([1-9][0-9]*)"
#      DSType "CounterAdd"
#      Type "ipt_bytes"
#      Instance "total"
#    </Match>
#    <Match>
#      Regex "\\<R=local_user\\>"
#      ExcludeRegex "\\<R=local_user\\>.*mail_spool defer"
#      DSType "CounterInc"
#      Type "counter"
#      Instance "local_user"
#    </Match>
#  </File>
#</Plugin>

#<Plugin tcpconns>
#	ListeningPorts false
#	LocalPort "25"
#	RemotePort "25"
#</Plugin>

#<Plugin teamspeak2>
#	Host "127.0.0.1"
#	Port "51234"
#	Server "8767"
#</Plugin>

#<Plugin ted>
#	Device "/dev/ttyUSB0"
#	Retries 0
#</Plugin>

#<Plugin thermal>
#	ForceUseProcfs false
#	Device "THRM"
#	IgnoreSelected false
#</Plugin>

#<Plugin tokyotyrant>
#	Host "localhost"
#	Port "1978"
#</Plugin>

#<Plugin unixsock>
#	SocketFile "@prefix@/var/run/@PACKAGE_NAME@-unixsock"
#	SocketGroup "collectd"
#	SocketPerms "0660"
#	DeleteSocket false
#</Plugin>

#<Plugin uuid>
#	UUIDFile "/etc/uuid"
#</Plugin>

#<Plugin varnish>
#   This tag support an argument if you want to
#   monitor the local instance just use </Instance>
#   If you prefer defining another instance you can do
#   so by using <Instance "myinstance">
#   <Instance>
#      CollectCache true
#      CollectBackend true
#      CollectConnections true
#      CollectSHM true
#      CollectESI false
#      CollectFetch false
#      CollectHCB false
#      CollectSMA false
#      CollectSMS false
#      CollectSM false
#      CollectTotals false
#      CollectWorkers false
#   </Instance>
#</Plugin>

#<Plugin vmem>
#	Verbose false
#</Plugin>

#<Plugin write_graphite>
#  <Carbon>
#    Host "localhost"
#    Port "2003"
#    Prefix "collectd"
#    Postfix "collectd"
#    StoreRates false
#    AlwaysAppendDS false
#    EscapeCharacter "_"
#  </Carbon>
#</Plugin>

#<Plugin write_http>
#	<URL "http://example.com/collectd-post">
#		User "collectd"
#		Password "weCh3ik0"
#		VerifyPeer true
#		VerifyHost true
#		CACert "/etc/ssl/ca.crt"
#		Format "Command"
#		StoreRates false
#	</URL>
#</Plugin>

#<Plugin write_redis>
#	<Node "example">
#		Host "localhost"
#		Port "6379"
#		Timeout 1000
#	</Node>
#</Plugin>

#<Plugin write_mongodb>
#	<Node "example">
#		Host "localhost"
#		Port "27017"
#		Timeout 1000
#		StoreRates false
#	</Node>
#</Plugin>

##############################################################################
# Filter configuration                                                       #
#----------------------------------------------------------------------------#
# The following configures collectd's filtering mechanism. Before changing   #
# anything in this section, please read the `FILTER CONFIGURATION' section   #
# in the collectd.conf(5) manual page.                                       #
##############################################################################

# Load required matches:
#@BUILD_PLUGIN_MATCH_EMPTY_COUNTER_TRUE@LoadPlugin match_empty_counter
#@BUILD_PLUGIN_MATCH_HASHED_TRUE@LoadPlugin match_hashed
#@BUILD_PLUGIN_MATCH_REGEX_TRUE@LoadPlugin match_regex
#@BUILD_PLUGIN_MATCH_VALUE_TRUE@LoadPlugin match_value
#@BUILD_PLUGIN_MATCH_TIMEDIFF_TRUE@LoadPlugin match_timediff

# Load required targets:
#@BUILD_PLUGIN_TARGET_NOTIFICATION_TRUE@LoadPlugin target_notification
#@BUILD_PLUGIN_TARGET_REPLACE_TRUE@LoadPlugin target_replace
#@BUILD_PLUGIN_TARGET_SCALE_TRUE@LoadPlugin target_scale
#@BUILD_PLUGIN_TARGET_SET_TRUE@LoadPlugin target_set
#@BUILD_PLUGIN_TARGET_V5UPGRADE_TRUE@LoadPlugin target_v5upgrade

#----------------------------------------------------------------------------#
# The following block demonstrates the default behavior if no filtering is   #
# configured at all: All values will be sent to all available write plugins. #
#----------------------------------------------------------------------------#

#<Chain "PostCache">
#  Target "write"
#</Chain>

##############################################################################
# Threshold configuration                                                    #
#----------------------------------------------------------------------------#
# The following outlines how to configure collectd's threshold checking      #
# plugin. The plugin and possible configuration options are documented in    #
# the collectd-threshold(5) manual page.                                     #
##############################################################################

#@BUILD_PLUGIN_THRESHOLD_TRUE@LoadPlugin "threshold"
#<Plugin "threshold">
#  <Type "foo">
#    WarningMin    0.00
#    WarningMax 1000.00
#    FailureMin    0.00
#    FailureMax 1200.00
#    Invert false
#    Instance "bar"
#  </Type>
#
#  <Plugin "interface">
#    Instance "eth0"
#    <Type "if_octets">
#      FailureMax 10000000
#      DataSource "rx"
#    </Type>
#  </Plugin>
#
#  <Host "hostname">
#    <Type "cpu">
#      Instance "idle"
#      FailureMin 10
#    </Type>
#
#    <Plugin "memory">
#      <Type "memory">
#        Instance "cached"
#        WarningMin 100000000
#      </Type>
#    </Plugin>
#
#    <Type "load">
#    	DataSource "midterm"
#    	FailureMax 4
#    	Hits 3
#    	Hysteresis 3
#    </Type>
#  </Host>
#</Plugin><|MERGE_RESOLUTION|>--- conflicted
+++ resolved
@@ -460,10 +460,7 @@
 #<Plugin mbus>
 #    IsSerial     true
 #    SerialDevice "/dev/ttyUSB0"
-<<<<<<< HEAD
-=======
 #    BaudRate     2400
->>>>>>> 0e5321a4
 #    Host         "none"
 #    Port         "1256"
 #    <Slave 59>
