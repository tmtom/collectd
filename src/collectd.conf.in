#
# Config file for collectd(1).
# Please read collectd.conf(5) for a list of options.
# http://collectd.org/
#

##############################################################################
# Global                                                                     #
#----------------------------------------------------------------------------#
# Global settings for the daemon.                                            #
##############################################################################

#Hostname    "localhost"
#FQDNLookup   true
#BaseDir     "@prefix@/var/lib/@PACKAGE_NAME@"
#PIDFile     "@prefix@/var/run/@PACKAGE_NAME@.pid"
#PluginDir   "@prefix@/lib/@PACKAGE_NAME@"
#TypesDB     "@prefix@/share/@PACKAGE_NAME@/types.db"
#Interval     10
#Timeout      2
#ReadThreads  5

##############################################################################
# Logging                                                                    #
#----------------------------------------------------------------------------#
# Plugins which provide logging functions should be loaded first, so log     #
# messages generated when loading or configuring other plugins can be        #
# accessed.                                                                  #
##############################################################################

@LOAD_PLUGIN_SYSLOG@LoadPlugin syslog
@LOAD_PLUGIN_LOGFILE@LoadPlugin logfile

#<Plugin logfile>
#	LogLevel @DEFAULT_LOG_LEVEL@
#	File STDOUT
#	Timestamp true
#	PrintSeverity false
#</Plugin>

#<Plugin syslog>
#	LogLevel @DEFAULT_LOG_LEVEL@
#</Plugin>

##############################################################################
# LoadPlugin section                                                         #
#----------------------------------------------------------------------------#
# Lines beginning with a single `#' belong to plugins which have been built  #
# but are disabled by default.                                               #
#                                                                            #
# Lines begnning with `##' belong to plugins which have not been built due   #
# to missing dependencies or because they have been deactivated explicitly.  #
##############################################################################

#@BUILD_PLUGIN_AMQP_TRUE@LoadPlugin amqp
#@BUILD_PLUGIN_APACHE_TRUE@LoadPlugin apache
#@BUILD_PLUGIN_APCUPS_TRUE@LoadPlugin apcups
#@BUILD_PLUGIN_APPLE_SENSORS_TRUE@LoadPlugin apple_sensors
#@BUILD_PLUGIN_ASCENT_TRUE@LoadPlugin ascent
#@BUILD_PLUGIN_BAROMETER_TRUE@LoadPlugin barometer
#@BUILD_PLUGIN_BATTERY_TRUE@LoadPlugin battery
#@BUILD_PLUGIN_BIND_TRUE@LoadPlugin bind
#@BUILD_PLUGIN_CONNTRACK_TRUE@LoadPlugin conntrack
#@BUILD_PLUGIN_CONTEXTSWITCH_TRUE@LoadPlugin contextswitch
@BUILD_PLUGIN_CPU_TRUE@@BUILD_PLUGIN_CPU_TRUE@LoadPlugin cpu
#@BUILD_PLUGIN_CPUFREQ_TRUE@LoadPlugin cpufreq
@LOAD_PLUGIN_CSV@LoadPlugin csv
#@BUILD_PLUGIN_CURL_TRUE@LoadPlugin curl
#@BUILD_PLUGIN_CURL_JSON_TRUE@LoadPlugin curl_json
#@BUILD_PLUGIN_CURL_XML_TRUE@LoadPlugin curl_xml
#@BUILD_PLUGIN_DBI_TRUE@LoadPlugin dbi
#@BUILD_PLUGIN_DF_TRUE@LoadPlugin df
#@BUILD_PLUGIN_DISK_TRUE@LoadPlugin disk
#@BUILD_PLUGIN_DNS_TRUE@LoadPlugin dns
#@BUILD_PLUGIN_EMAIL_TRUE@LoadPlugin email
#@BUILD_PLUGIN_ENTROPY_TRUE@LoadPlugin entropy
#@BUILD_PLUGIN_ETHSTAT_TRUE@LoadPlugin ethstat
#@BUILD_PLUGIN_EXEC_TRUE@LoadPlugin exec
#@BUILD_PLUGIN_FILECOUNT_TRUE@LoadPlugin filecount
#@BUILD_PLUGIN_FSCACHE_TRUE@LoadPlugin fscache
#@BUILD_PLUGIN_GMOND_TRUE@LoadPlugin gmond
#@BUILD_PLUGIN_HDDTEMP_TRUE@LoadPlugin hddtemp
@BUILD_PLUGIN_INTERFACE_TRUE@@BUILD_PLUGIN_INTERFACE_TRUE@LoadPlugin interface
#@BUILD_PLUGIN_IPTABLES_TRUE@LoadPlugin iptables
#@BUILD_PLUGIN_IPMI_TRUE@LoadPlugin ipmi
#@BUILD_PLUGIN_IPVS_TRUE@LoadPlugin ipvs
#@BUILD_PLUGIN_IRQ_TRUE@LoadPlugin irq
#@BUILD_PLUGIN_JAVA_TRUE@LoadPlugin java
#@BUILD_PLUGIN_LIBVIRT_TRUE@LoadPlugin libvirt
@BUILD_PLUGIN_LOAD_TRUE@@BUILD_PLUGIN_LOAD_TRUE@LoadPlugin load
#@BUILD_PLUGIN_LPAR_TRUE@LoadPlugin lpar
#@BUILD_PLUGIN_MADWIFI_TRUE@LoadPlugin madwifi
#@BUILD_PLUGIN_MBMON_TRUE@LoadPlugin mbmon
#@BUILD_PLUGIN_MBUS_TRUE@LoadPlugin mbus
#@BUILD_PLUGIN_MD_TRUE@LoadPlugin md
#@BUILD_PLUGIN_MEMCACHEC_TRUE@LoadPlugin memcachec
#@BUILD_PLUGIN_MEMCACHED_TRUE@LoadPlugin memcached
@BUILD_PLUGIN_MEMORY_TRUE@@BUILD_PLUGIN_MEMORY_TRUE@LoadPlugin memory
#@BUILD_PLUGIN_MODBUS_TRUE@LoadPlugin modbus
#@BUILD_PLUGIN_MULTIMETER_TRUE@LoadPlugin multimeter
#@BUILD_PLUGIN_MYSQL_TRUE@LoadPlugin mysql
#@BUILD_PLUGIN_NETAPP_TRUE@LoadPlugin netapp
#@BUILD_PLUGIN_NETLINK_TRUE@LoadPlugin netlink
@LOAD_PLUGIN_NETWORK@LoadPlugin network
#@BUILD_PLUGIN_NFS_TRUE@LoadPlugin nfs
#@BUILD_PLUGIN_NGINX_TRUE@LoadPlugin nginx
#@BUILD_PLUGIN_NOTIFY_DESKTOP_TRUE@LoadPlugin notify_desktop
#@BUILD_PLUGIN_NOTIFY_EMAIL_TRUE@LoadPlugin notify_email
#@BUILD_PLUGIN_NTPD_TRUE@LoadPlugin ntpd
#@BUILD_PLUGIN_NUMA_TRUE@LoadPlugin numa
#@BUILD_PLUGIN_NUT_TRUE@LoadPlugin nut
#@BUILD_PLUGIN_OLSRD_TRUE@LoadPlugin olsrd
#@BUILD_PLUGIN_ONEWIRE_TRUE@LoadPlugin onewire
#@BUILD_PLUGIN_OPENVPN_TRUE@LoadPlugin openvpn
#@BUILD_PLUGIN_ORACLE_TRUE@LoadPlugin oracle
#@BUILD_PLUGIN_PERL_TRUE@<LoadPlugin perl>
#@BUILD_PLUGIN_PERL_TRUE@  Globals true
#@BUILD_PLUGIN_PERL_TRUE@</LoadPlugin>
#@BUILD_PLUGIN_PINBA_TRUE@LoadPlugin pinba
#@BUILD_PLUGIN_PING_TRUE@LoadPlugin ping
#@BUILD_PLUGIN_POSTGRESQL_TRUE@LoadPlugin postgresql
#@BUILD_PLUGIN_POWERDNS_TRUE@LoadPlugin powerdns
#@BUILD_PLUGIN_PROCESSES_TRUE@LoadPlugin processes
#@BUILD_PLUGIN_PROTOCOLS_TRUE@LoadPlugin protocols
#@BUILD_PLUGIN_PYTHON_TRUE@<LoadPlugin python>
#@BUILD_PLUGIN_PYTHON_TRUE@  Globals true
#@BUILD_PLUGIN_PYTHON_TRUE@</LoadPlugin>
#@BUILD_PLUGIN_REDIS_TRUE@LoadPlugin redis
#@BUILD_PLUGIN_ROUTEROS_TRUE@LoadPlugin routeros
#@BUILD_PLUGIN_RRDCACHED_TRUE@LoadPlugin rrdcached
@LOAD_PLUGIN_RRDTOOL@LoadPlugin rrdtool
#@BUILD_PLUGIN_SENSORS_TRUE@LoadPlugin sensors
#@BUILD_PLUGIN_SERIAL_TRUE@LoadPlugin serial
#@BUILD_PLUGIN_SNMP_TRUE@LoadPlugin snmp
#@BUILD_PLUGIN_SWAP_TRUE@LoadPlugin swap
#@BUILD_PLUGIN_TABLE_TRUE@LoadPlugin table
#@BUILD_PLUGIN_TAIL_TRUE@LoadPlugin tail
#@BUILD_PLUGIN_TAPE_TRUE@LoadPlugin tape
#@BUILD_PLUGIN_TCPCONNS_TRUE@LoadPlugin tcpconns
#@BUILD_PLUGIN_TEAMSPEAK2_TRUE@LoadPlugin teamspeak2
#@BUILD_PLUGIN_TED_TRUE@LoadPlugin ted
#@BUILD_PLUGIN_THERMAL_TRUE@LoadPlugin thermal
#@BUILD_PLUGIN_TOKYOTYRANT_TRUE@LoadPlugin tokyotyrant
#@BUILD_PLUGIN_UNIXSOCK_TRUE@LoadPlugin unixsock
#@BUILD_PLUGIN_UPTIME_TRUE@LoadPlugin uptime
#@BUILD_PLUGIN_USERS_TRUE@LoadPlugin users
#@BUILD_PLUGIN_UUID_TRUE@LoadPlugin uuid
#@BUILD_PLUGIN_VARNISH_TRUE@LoadPlugin varnish
#@BUILD_PLUGIN_VMEM_TRUE@LoadPlugin vmem
#@BUILD_PLUGIN_VSERVER_TRUE@LoadPlugin vserver
#@BUILD_PLUGIN_WIRELESS_TRUE@LoadPlugin wireless
#@BUILD_PLUGIN_WRITE_GRAPHITE_TRUE@LoadPlugin write_graphite
#@BUILD_PLUGIN_WRITE_HTTP_TRUE@LoadPlugin write_http
#@BUILD_PLUGIN_WRITE_REDIS_TRUE@LoadPlugin write_redis
#@BUILD_PLUGIN_WRITE_MONGODB_TRUE@LoadPlugin write_mongodb
#@BUILD_PLUGIN_XMMS_TRUE@LoadPlugin xmms
#@BUILD_PLUGIN_ZFS_ARC_TRUE@LoadPlugin zfs_arc

##############################################################################
# Plugin configuration                                                       #
#----------------------------------------------------------------------------#
# In this section configuration stubs for each plugin are provided. A desc-  #
# ription of those options is available in the collectd.conf(5) manual page. #
##############################################################################

#<Plugin "amqp">
#  <Publish "name">
#    Host "localhost"
#    Port "5672"
#    VHost "/"
#    User "guest"
#    Password "guest"
#    Exchange "amq.fanout"
#    RoutingKey "collectd"
#    Persistent false
#    StoreRates false
#  </Publish>
#</Plugin>

#<Plugin apache>
#  <Instance "local">
#    URL "http://localhost/status?auto"
#    User "www-user"
#    Password "secret"
#    CACert "/etc/ssl/ca.crt"
#  </Instance>
#</Plugin>

#<Plugin apcups>
#	Host "localhost"
#	Port "3551"
#</Plugin>

#<Plugin ascent>
#	URL "http://localhost/ascent/status/"
#	User "www-user"
#	Password "secret"
#	CACert "/etc/ssl/ca.crt"
#</Plugin>

#<Plugin "barometer">
#   Device            "/dev/i2c-0";
<<<<<<< HEAD
#   Averaging         512
=======
#   Oversampling      512
#   PressureOffset    0.0
#   TemperatureOffset 0.0
>>>>>>> da46e050
#   Normalization     2
#   Altitude          238.0
#   TemperatureSensor "myserver/onewire-F10FCA000800/temperature"
#</Plugin>

#<Plugin "bind">
#  URL "http://localhost:8053/"
#  ParseTime       false
#  OpCodes         true
#  QTypes          true
#
#  ServerStats     true
#  ZoneMaintStats  true
#  ResolverStats   false
#  MemoryStats     true
#
#  <View "_default">
#    QTypes        true
#    ResolverStats true
#    CacheRRSets   true
#
#    Zone "127.in-addr.arpa/IN"
#  </View>
#</Plugin>

#<Plugin csv>
#	DataDir "@prefix@/var/lib/@PACKAGE_NAME@/csv"
#	StoreRates false
#</Plugin>

#<Plugin curl>
#  <Page "stock_quotes">
#    URL "http://finance.google.com/finance?q=NYSE%3AAMD"
#    User "foo"
#    Password "bar"
#    MeasureResponseTime false
#    <Match>
#      Regex "<span +class=\"pr\"[^>]*> *([0-9]*\\.[0-9]+) *</span>"
#      DSType "GaugeAverage"
#      Type "stock_value"
#      Instance "AMD"
#    </Match>
#  </Page>
#</Plugin>

#<Plugin curl_json>
## See: http://wiki.apache.org/couchdb/Runtime_Statistics
#  <URL "http://localhost:5984/_stats">
#    Instance "httpd"
#    <Key "httpd/requests/count">
#      Type "http_requests"
#    </Key>
#
#    <Key "httpd_request_methods/*/count">
#      Type "http_request_methods"
#    </Key>
#
#    <Key "httpd_status_codes/*/count">
#      Type "http_response_codes"
#    </Key>
#  </URL>
## Database status metrics:
#  <URL "http://localhost:5984/_all_dbs">
#    Instance "dbs"
#    <Key "*/doc_count">
#      Type "gauge"
#    </Key>
#    <Key "*/doc_del_count">
#      Type "counter"
#    </Key>
#    <Key "*/disk_size">
#      Type "bytes"
#    </Key>
#  </URL>
#</Plugin>

#<Plugin "curl_xml">
#  <URL "http://localhost/stats.xml">
#    Host "my_host"
#    Instance "some_instance"
#    User "collectd"
#    Password "thaiNg0I"
#    VerifyPeer true
#    VerifyHost true
#    CACert "/path/to/ca.crt"
#
#    <XPath "table[@id=\"magic_level\"]/tr">
#      Type "magic_level"
#      #InstancePrefix "prefix-"
#      InstanceFrom "td[1]"
#      ValuesFrom "td[2]/span[@class=\"level\"]"
#    </XPath>
#  </URL>
#</Plugin>

#<Plugin dbi>
#	<Query "num_of_customers">
#		Statement "SELECT 'customers' AS c_key, COUNT(*) AS c_value FROM customers_tbl"
#		<Result>
#			Type "gauge"
#			InstancesFrom "c_key"
#			ValuesFrom "c_value"
#		</Result>
#	</Query>
#	<Database "customers_db">
#		Driver "mysql"
#		DriverOption "host" "localhost"
#		DriverOption "username" "collectd"
#		DriverOption "password" "AeXohy0O"
#		DriverOption "dbname" "custdb0"
#		#SelectDB "custdb0"
#		Query "num_of_customers"
#		#Query "..."
#	</Database>
#</Plugin>

#<Plugin df>
#	Device "/dev/hda1"
#	Device "192.168.0.2:/mnt/nfs"
#	MountPoint "/home"
#	FSType "ext3"
#	IgnoreSelected false
#	ReportByDevice false
#	ReportReserved false
#	ReportInodes false
#</Plugin>

#<Plugin disk>
#	Disk "/^[hs]d[a-f][0-9]?$/"
#	IgnoreSelected false
#</Plugin>

#<Plugin dns>
#	Interface "eth0"
#	IgnoreSource "192.168.0.1"
#	SelectNumericQueryTypes true
#</Plugin>

#<Plugin email>
#	SocketFile "@prefix@/var/run/@PACKAGE_NAME@-email"
#	SocketGroup "collectd"
#	SocketPerms "0770"
#	MaxConns 5
#</Plugin>

#<Plugin ethstat>
#	Interface "eth0"
#	Map "rx_csum_offload_errors" "if_rx_errors" "checksum_offload"
#	Map "multicast" "if_multicast"
#	MappedOnly false
#</Plugin>

#<Plugin exec>
#	Exec "user:group" "/path/to/exec"
#	NotificationExec "user:group" "/path/to/exec"
#</Plugin>

#<Plugin filecount>
#	<Directory "/path/to/dir">
#		Instance "foodir"
#		Name "*.conf"
#		MTime "-5m"
#		Size "+10k"
#		Recursive true
#		IncludeHidden false
#	</Directory>
#</Plugin>

#<Plugin "gmond">
#  MCReceiveFrom "239.2.11.71" "8649"
#  <Metric "swap_total">
#    Type "swap"
#    TypeInstance "total"
#    DataSource "value"
#  </Metric>
#  <Metric "swap_free">
#    Type "swap"
#    TypeInstance "free"
#    DataSource "value"
#  </Metric>
#</Plugin>

#<Plugin hddtemp>
#  Host "127.0.0.1"
#  Port "7634"
#</Plugin>

#<Plugin interface>
#	Interface "eth0"
#	IgnoreSelected false
#</Plugin>

#<Plugin ipmi>
#	Sensor "some_sensor"
#	Sensor "another_one"
#	IgnoreSelected false
#	NotifySensorAdd false
#	NotifySensorRemove true
#	NotifySensorNotPresent false
#</Plugin>

#<Plugin iptables>
#	Chain table chain
#</Plugin>

#<Plugin irq>
#	Irq 7
#	Irq 8
#	Irq 9
#	IgnoreSelected true
#</Plugin>

#<Plugin "java">
#	JVMArg "-verbose:jni"
#	JVMArg "-Djava.class.path=@prefix@/share/collectd/java/collectd-api.jar"
#
#	LoadPlugin "org.collectd.java.Foobar"
#	<Plugin "org.collectd.java.Foobar">
#	  # To be parsed by the plugin
#	</Plugin>
#</Plugin>

#<Plugin libvirt>
#	Connection "xen:///"
#	RefreshInterval 60
#	Domain "name"
#	BlockDevice "name:device"
#	InterfaceDevice "name:device"
#	IgnoreSelected false
#	HostnameFormat name
#	InterfaceFormat name
#</Plugin>

#<Plugin lpar>
#	CpuPoolStats   false
#	ReportBySerial false
#</Plugin>

#<Plugin madwifi>
#	Interface "wlan0"
#	IgnoreSelected false
#	Source "SysFS"
#	WatchSet "None"
#	WatchAdd "node_octets"
#	WatchAdd "node_rssi"
#	WatchAdd "is_rx_acl"
#	WatchAdd "is_scan_active"
#</Plugin>

#<Plugin mbmon>
#	Host "127.0.0.1"
#	Port "411"
#</Plugin>

#<Plugin mbus>
#    IsSerial     true
#    SerialDevice "/dev/ttyUSB0"
#    Host         "none"
#    Port         "1256"
#    <Slave 59>
#        IgnoreSelected false
#        Record         2
#        Record         5
#        Record         6
#    </Slave>
#    <Slave "237483A847B34800">
#        IgnoreSelected false
#        Record         1
#    </Slave>
#</Plugin>

#<Plugin md>
#	Device "/dev/md0"
#	IgnoreSelected false
#</Plugin>

#<Plugin memcachec>
#	<Page "plugin_instance">
#		Server "localhost"
#		Key "page_key"
#		<Match>
#			Regex "(\\d+) bytes sent"
#			ExcludeRegex "<lines to be excluded>"
#			DSType CounterAdd
#			Type "ipt_octets"
#			Instance "type_instance"
#		</Match>
#	</Page>
#</Plugin>

#<Plugin memcached>
#	Host "127.0.0.1"
#	Port "11211"
#</Plugin>

#<Plugin modbus>
#	<Data "data_name">
#		RegisterBase 1234
#		RegisterType float
#		Type gauge
#		Instance "..."
#	</Data>
#
#	<Host "name">
#		Address "addr"
#		Port "1234"
#		Interval 60
#
#		<Slave 1>
#			Instance "foobar" # optional
#			Collect "data_name"
#		</Slave>
#	</Host>
#</Plugin>

#<Plugin mysql>
#	<Database db_name>
#		Host "database.serv.er"
#		User "db_user"
#		Password "secret"
#		Database "db_name"
#		MasterStats true
#	</Database>
#
#	<Database db_name2>
#		Host "localhost"
#		Socket "/var/run/mysql/mysqld.sock"
#		SlaveStats true
#		SlaveNotifications true
#	</Database>
#</Plugin>

#<Plugin netapp>
#	<Host "netapp1.example.com">
#		Protocol      "https"
#		Address       "10.0.0.1"
#		Port          443
#		User          "username"
#		Password      "aef4Aebe"
#		Interval      30
#
#		<WAFL>
#			Interval 30
#			GetNameCache   true
#			GetDirCache    true
#			GetBufferCache true
#			GetInodeCache  true
#		</WAFL>
#
#		<Disks>
#			Interval 30
#			GetBusy true
#		</Disks>
#
#		<VolumePerf>
#			Interval 30
#			GetIO      "volume0"
#			IgnoreSelectedIO      false
#			GetOps     "volume0"
#			IgnoreSelectedOps     false
#			GetLatency "volume0"
#			IgnoreSelectedLatency false
#		</VolumePerf>
#
#		<VolumeUsage>
#			Interval 30
#			GetCapacity "vol0"
#			GetCapacity "vol1"
#			IgnoreSelectedCapacity false
#			GetSnapshot "vol1"
#			GetSnapshot "vol3"
#			IgnoreSelectedSnapshot false
#		</VolumeUsage>
#
#		<System>
#			Interval 30
#			GetCPULoad     true
#			GetInterfaces  true
#			GetDiskOps     true
#			GetDiskIO      true
#		</System>
#	</Host>
#</Plugin>

#<Plugin netlink>
#	Interface "All"
#	VerboseInterface "All"
#	QDisc "eth0" "pfifo_fast-1:0"
#	Class "ppp0" "htb-1:10"
#	Filter "ppp0" "u32-1:0"
#	IgnoreSelected false
#</Plugin>

@LOAD_PLUGIN_NETWORK@<Plugin network>
#	# client setup:
@LOAD_PLUGIN_NETWORK@	Server "ff18::efc0:4a42" "25826"
@LOAD_PLUGIN_NETWORK@	<Server "239.192.74.66" "25826">
#		SecurityLevel Encrypt
#		Username "user"
#		Password "secret"
#		Interface "eth0"
@LOAD_PLUGIN_NETWORK@	</Server>
#	TimeToLive "128"
#
#	# server setup:
#	Listen "ff18::efc0:4a42" "25826"
#	<Listen "239.192.74.66" "25826">
#		SecurityLevel Sign
#		AuthFile "/etc/collectd/passwd"
#		Interface "eth0"
#	</Listen>
#	MaxPacketSize 1024
#
#	# proxy setup (client and server as above):
#	Forward true
#
#	# statistics about the network plugin itself
#	ReportStats false
#
#	# "garbage collection"
#	CacheFlush 1800
@LOAD_PLUGIN_NETWORK@</Plugin>

#<Plugin nginx>
#	URL "http://localhost/status?auto"
#	User "www-user"
#	Password "secret"
#	CACert "/etc/ssl/ca.crt"
#</Plugin>

#<Plugin notify_desktop>
#	OkayTimeout 1000
#	WarningTimeout 5000
#	FailureTimeout 0
#</Plugin>

#<Plugin notify_email>
#       SMTPServer "localhost"
#	SMTPPort 25
#	SMTPUser "my-username"
#	SMTPPassword "my-password"
#	From "collectd@main0server.com"
#	# <WARNING/FAILURE/OK> on <hostname>. beware! do not use not more than two %s in this string!!!
#	Subject "Aaaaaa!! %s on %s!!!!!"
#	Recipient "email1@domain1.net"
#	Recipient "email2@domain2.com"
#</Plugin>

#<Plugin ntpd>
#	Host "localhost"
#	Port 123
#	ReverseLookups false
#</Plugin>

#<Plugin nut>
#	UPS "upsname@hostname:port"
#</Plugin>

#<Plugin olsrd>
#	Host "127.0.0.1"
#	Port "2006"
#	CollectLinks "Summary"
#	CollectRoutes "Summary"
#	CollectTopology "Summary"
#</Plugin>

#<Plugin onewire>
#	Device "-s localhost:4304"
#	Sensor "F10FCA000800"
#	IgnoreSelected false
#</Plugin>

#<Plugin openvpn>
#	StatusFile "/etc/openvpn/openvpn-status.log"
#	ImprovedNamingSchema false
#	CollectCompression true
#	CollectIndividualUsers true
#	CollectUserCount false
#</Plugin>

#<Plugin oracle>
#  <Query "out_of_stock">
#    Statement "SELECT category, COUNT(*) AS value FROM products WHERE in_stock = 0 GROUP BY category"
#    <Result>
#      Type "gauge"
#      InstancesFrom "category"
#      ValuesFrom "value"
#    </Result>
#  </Query>
#  <Database "product_information">
#    ConnectID "db01"
#    Username "oracle"
#    Password "secret"
#    Query "out_of_stock"
#  </Database>
#</Plugin>

#<Plugin perl>
#	IncludeDir "/my/include/path"
#	BaseName "Collectd::Plugins"
#	EnableDebugger ""
#	LoadPlugin Monitorus
#	LoadPlugin OpenVZ
#
#	<Plugin foo>
#		Foo "Bar"
#		Qux "Baz"
#	</Plugin>
#</Plugin>

#<Plugin pinba>
#	Address "::0"
#	Port "30002"
#	<View "name">
#		Host "host name"
#		Server "server name"
#		Script "script name"
#	</View>
#</Plugin>

#<Plugin ping>
#	Host "host.foo.bar"
#	Interval 1.0
#	Timeout 0.9
#	TTL 255
#	SourceAddress "1.2.3.4"
#	Device "eth0"
#	MaxMissed -1
#</Plugin>

#<Plugin postgresql>
#	<Query magic>
#		Statement "SELECT magic FROM wizard WHERE host = $1;"
#		Param hostname
#		<Result>
#			Type gauge
#			InstancePrefix "magic"
#			ValuesFrom magic
#		</Result>
#	</Query>
#	<Query rt36_tickets>
#		Statement "SELECT COUNT(type) AS count, type \
#		                  FROM (SELECT CASE \
#		                               WHEN resolved = 'epoch' THEN 'open' \
#		                               ELSE 'resolved' END AS type \
#		                               FROM tickets) type \
#		                  GROUP BY type;"
#		<Result>
#			Type counter
#			InstancePrefix "rt36_tickets"
#			InstancesFrom "type"
#			ValuesFrom "count"
#		</Result>
#	</Query>
#	<Database foo>
#		Host "hostname"
#		Port "5432"
#		User "username"
#		Password "secret"
#		SSLMode "prefer"
#		KRBSrvName "kerberos_service_name"
#		Query magic
#	</Database>
#	<Database bar>
#		Interval 60
#		Service "service_name"
#		Query backend # predefined
#		Query rt36_tickets
#	</Database>
#</Plugin>

#<Plugin powerdns>
#  <Server "server_name">
#    Collect "latency"
#    Collect "udp-answers" "udp-queries"
#    Socket "/var/run/pdns.controlsocket"
#  </Server>
#  <Recursor "recursor_name">
#    Collect "questions"
#    Collect "cache-hits" "cache-misses"
#    Socket "/var/run/pdns_recursor.controlsocket"
#  </Recursor>
#  LocalSocket "/opt/collectd/var/run/collectd-powerdns"
#</Plugin>

#<Plugin processes>
#	Process "name"
#</Plugin>

#<Plugin protocols>
#	Value "/^Tcp:/"
#	IgnoreSelected false
#</Plugin>

#<Plugin python>
#	ModulePath "/path/to/your/python/modules"
#	LogTraces true
#	Interactive true
#	Import "spam"
#
#	<Module spam>
#		spam "wonderful" "lovely"
#	</Module>
#</Plugin>

#<Plugin redis>
#   <Node example>
#      Host "redis.example.com"
#      Port "6379"
#      Timeout 2000
#   </Node>
#</Plugin>

#<Plugin routeros>
#	<Router>
#		Host "router.example.com"
#		Port "8728"
#		User "admin"
#		Password "dozaiTh4"
#		CollectInterface true
#		CollectRegistrationTable true
#		CollectCPULoad true
#		CollectMemory true
#		CollectDF true
#		CollectDisk true
#	</Router>
#</Plugin>

#<Plugin rrdcached>
#	DaemonAddress "unix:/tmp/rrdcached.sock"
#	DataDir "@prefix@/var/lib/@PACKAGE_NAME@/rrd"
#	CreateFiles true
#	CollectStatistics true
#</Plugin>

#<Plugin rrdtool>
#	DataDir "@prefix@/var/lib/@PACKAGE_NAME@/rrd"
#	CacheTimeout 120
#	CacheFlush   900
#</Plugin>

#<Plugin sensors>
#	SensorConfigFile "/etc/sensors.conf"
#	Sensor "it8712-isa-0290/temperature-temp1"
#	Sensor "it8712-isa-0290/fanspeed-fan3"
#	Sensor "it8712-isa-0290/voltage-in8"
#	IgnoreSelected false
#</Plugin>

#<Plugin snmp>
#   <Data "powerplus_voltge_input">
#       Type "voltage"
#       Table false
#       Instance "input_line1"
#       Values "SNMPv2-SMI::enterprises.6050.5.4.1.1.2.1"
#   </Data>
#   <Data "hr_users">
#       Type "users"
#       Table false
#       Instance ""
#       Values "HOST-RESOURCES-MIB::hrSystemNumUsers.0"
#   </Data>
#   <Data "std_traffic">
#       Type "if_octets"
#       Table true
#       Instance "IF-MIB::ifDescr"
#       Values "IF-MIB::ifInOctets" "IF-MIB::ifOutOctets"
#   </Data>
#
#   <Host "some.switch.mydomain.org">
#       Address "192.168.0.2"
#       Version 1
#       Community "community_string"
#       Collect "std_traffic"
#       Interval 120
#   </Host>
#   <Host "some.server.mydomain.org">
#       Address "192.168.0.42"
#       Version 2
#       Community "another_string"
#       Collect "std_traffic" "hr_users"
#   </Host>
#   <Host "some.ups.mydomain.org">
#       Address "192.168.0.3"
#       Version 1
#       Community "more_communities"
#       Collect "powerplus_voltge_input"
#       Interval 300
#   </Host>
#</Plugin>

#<Plugin "swap">
#	ReportByDevice false
#</Plugin>

#<Plugin "table">
#	<Table "/proc/slabinfo">
#		Instance "slabinfo"
#		Separator " "
#		<Result>
#			Type gauge
#			InstancePrefix "active_objs"
#			InstancesFrom 0
#			ValuesFrom 1
#		</Result>
#		<Result>
#			Type gauge
#			InstancePrefix "objperslab"
#			InstancesFrom 0
#			ValuesFrom 4
#		</Result>
#	</Table>
#</Plugin>

#<Plugin "tail">
#  <File "/var/log/exim4/mainlog">
#    Instance "exim"
#    <Match>
#      Regex "S=([1-9][0-9]*)"
#      DSType "CounterAdd"
#      Type "ipt_bytes"
#      Instance "total"
#    </Match>
#    <Match>
#      Regex "\\<R=local_user\\>"
#      ExcludeRegex "\\<R=local_user\\>.*mail_spool defer"
#      DSType "CounterInc"
#      Type "counter"
#      Instance "local_user"
#    </Match>
#  </File>
#</Plugin>

#<Plugin tcpconns>
#	ListeningPorts false
#	LocalPort "25"
#	RemotePort "25"
#</Plugin>

#<Plugin teamspeak2>
#	Host "127.0.0.1"
#	Port "51234"
#	Server "8767"
#</Plugin>

#<Plugin ted>
#	Device "/dev/ttyUSB0"
#	Retries 0
#</Plugin>

#<Plugin thermal>
#	ForceUseProcfs false
#	Device "THRM"
#	IgnoreSelected false
#</Plugin>

#<Plugin tokyotyrant>
#	Host "localhost"
#	Port "1978"
#</Plugin>

#<Plugin unixsock>
#	SocketFile "@prefix@/var/run/@PACKAGE_NAME@-unixsock"
#	SocketGroup "collectd"
#	SocketPerms "0660"
#	DeleteSocket false
#</Plugin>

#<Plugin uuid>
#	UUIDFile "/etc/uuid"
#</Plugin>

#<Plugin varnish>
#   This tag support an argument if you want to
#   monitor the local instance just use </Instance>
#   If you prefer defining another instance you can do
#   so by using <Instance "myinstance">
#   <Instance>
#      CollectCache true
#      CollectBackend true
#      CollectConnections true
#      CollectSHM true
#      CollectESI false
#      CollectFetch false
#      CollectHCB false
#      CollectSMA false
#      CollectSMS false
#      CollectSM false
#      CollectTotals false
#      CollectWorkers false
#   </Instance>
#</Plugin>

#<Plugin vmem>
#	Verbose false
#</Plugin>

#<Plugin write_graphite>
#  <Carbon>
#    Host "localhost"
#    Port "2003"
#    Prefix "collectd"
#    Postfix "collectd"
#    StoreRates false
#    AlwaysAppendDS false
#    EscapeCharacter "_"
#  </Carbon>
#</Plugin>

#<Plugin write_http>
#	<URL "http://example.com/collectd-post">
#		User "collectd"
#		Password "weCh3ik0"
#		VerifyPeer true
#		VerifyHost true
#		CACert "/etc/ssl/ca.crt"
#		Format "Command"
#		StoreRates false
#	</URL>
#</Plugin>

#<Plugin write_redis>
#	<Node "example">
#		Host "localhost"
#		Port "6379"
#		Timeout 1000
#	</Node>
#</Plugin>

#<Plugin write_mongodb>
#	<Node "example">
#		Host "localhost"
#		Port "27017"
#		Timeout 1000
#		StoreRates false
#	</Node>
#</Plugin>

##############################################################################
# Filter configuration                                                       #
#----------------------------------------------------------------------------#
# The following configures collectd's filtering mechanism. Before changing   #
# anything in this section, please read the `FILTER CONFIGURATION' section   #
# in the collectd.conf(5) manual page.                                       #
##############################################################################

# Load required matches:
#@BUILD_PLUGIN_MATCH_EMPTY_COUNTER_TRUE@LoadPlugin match_empty_counter
#@BUILD_PLUGIN_MATCH_HASHED_TRUE@LoadPlugin match_hashed
#@BUILD_PLUGIN_MATCH_REGEX_TRUE@LoadPlugin match_regex
#@BUILD_PLUGIN_MATCH_VALUE_TRUE@LoadPlugin match_value
#@BUILD_PLUGIN_MATCH_TIMEDIFF_TRUE@LoadPlugin match_timediff

# Load required targets:
#@BUILD_PLUGIN_TARGET_NOTIFICATION_TRUE@LoadPlugin target_notification
#@BUILD_PLUGIN_TARGET_REPLACE_TRUE@LoadPlugin target_replace
#@BUILD_PLUGIN_TARGET_SCALE_TRUE@LoadPlugin target_scale
#@BUILD_PLUGIN_TARGET_SET_TRUE@LoadPlugin target_set
#@BUILD_PLUGIN_TARGET_V5UPGRADE_TRUE@LoadPlugin target_v5upgrade

#----------------------------------------------------------------------------#
# The following block demonstrates the default behavior if no filtering is   #
# configured at all: All values will be sent to all available write plugins. #
#----------------------------------------------------------------------------#

#<Chain "PostCache">
#  Target "write"
#</Chain>

##############################################################################
# Threshold configuration                                                    #
#----------------------------------------------------------------------------#
# The following outlines how to configure collectd's threshold checking      #
# plugin. The plugin and possible configuration options are documented in    #
# the collectd-threshold(5) manual page.                                     #
##############################################################################

#@BUILD_PLUGIN_THRESHOLD_TRUE@LoadPlugin "threshold"
#<Plugin "threshold">
#  <Type "foo">
#    WarningMin    0.00
#    WarningMax 1000.00
#    FailureMin    0.00
#    FailureMax 1200.00
#    Invert false
#    Instance "bar"
#  </Type>
#
#  <Plugin "interface">
#    Instance "eth0"
#    <Type "if_octets">
#      FailureMax 10000000
#      DataSource "rx"
#    </Type>
#  </Plugin>
#
#  <Host "hostname">
#    <Type "cpu">
#      Instance "idle"
#      FailureMin 10
#    </Type>
#
#    <Plugin "memory">
#      <Type "memory">
#        Instance "cached"
#        WarningMin 100000000
#      </Type>
#    </Plugin>
#
#    <Type "load">
#    	DataSource "midterm"
#    	FailureMax 4
#    	Hits 3
#    	Hysteresis 3
#    </Type>
#  </Host>
#</Plugin><|MERGE_RESOLUTION|>--- conflicted
+++ resolved
@@ -200,13 +200,9 @@
 
 #<Plugin "barometer">
 #   Device            "/dev/i2c-0";
-<<<<<<< HEAD
-#   Averaging         512
-=======
 #   Oversampling      512
 #   PressureOffset    0.0
 #   TemperatureOffset 0.0
->>>>>>> da46e050
 #   Normalization     2
 #   Altitude          238.0
 #   TemperatureSensor "myserver/onewire-F10FCA000800/temperature"
