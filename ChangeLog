<<<<<<< HEAD
2009-06-02, Version 4.7.1
	* Build system: Detection of Java has been improved and missing
	  details have been added to the configuration summary. Support for
	  libtool 2.2 has been added.
	* collectd: Two bugs with the threshold checking have been fixed. The
	  first one prevented thresholds to be checked at all, the second one
	  caused wrong behavior with the persistency option. Thanks to Andrés
	  J. Díaz for fixing these problems.
	* collectd: Handling of the `Include' configuration option has been
	  fixed.
	* rrdtool plugin: Make sure initialization is run only once. This
	  resolves problems under Solaris and potentially other systems.
	  Thanks to Amit Gupta for reporting this bug.
	* java plugin: Make it possible to use dots ('.') instead of slashes
	  ('/') as the class separator. Thanks to Randy Rizun for pointing
	  this out.
	* swap plugin: A work-around for 32-bit Solaris has been added. Thanks
	  to Doug MacEachern for the patch.

2009-05-11, Version 4.7.0
	* apache plugin: Support to query multiple servers has been added.
	  Thanks to Amit Gupta for the patch.
	* apache plugin: Handling of lighttpd's scoreboard statistics has been
	  improved. Thanks to Amit Gupta for the patch.
	* conntrack plugin: The new conntrack plugin collects the connection
	  tracking table size. Thanks to Tomasz Pala for the patch.
	* fscache plugin: The new fscache plugin collects statistics about
	  Linux' file-system based caching framework. Thanks to Edward
	  Konetzko for the patch.
	* gmond plugin: The new gmond plugin can receive and interpret
	  multicast traffic from Ganglia's gmond daemon.
	* java plugin: The new java plugin exports the collectd API to Java,
	  making it possible to write extensions to collectd in Java.
	* memcachec plugin: The new memcachec plugin queries data from a
	  memcached daemon and parses it similar to the cURL plugin. Thanks to
	  Doug MacEachern for the initial code.
	* memcached plugin: Support for connections over UNIX domain sockets
	  has been added. Thanks to Franck Lombardi for the patch.
	* memory plugin: Support for OpenBSD and possibly other *BSDs has been
	  added. Thanks to Simon Kuhnle for the patch.
	* mysql plugin: Support to query multiple databases has been added.
	  Thanks to Doug MacEachern for the patch.
	* mysql plugin: Master/slave statistics have been added.
	* mysql plugin: Lock statistics have been added. Thanks to Rodolphe
	  Quiédeville for the patch.
	* network plugin: The possibility to sign or encrypt network traffic
	  has been added.
	* protocols plugin: The new protocols plugin provides information
	  about network protocols, such as IP, TCP and UDP.
	* snmp plugin: The intervals given in the configuration of the SNMP
	  plugin must no longer be a multiple of the global interval.
	* table plugin: The new Table plugin provides parsing for table-like
	  structured files, such as many files beneath /proc.
	* ted plugin: The new TED plugin reads power consumption measurements
	  from “The Energy Detective” (TED). Thanks to Eric Reed for this
	  plugin.
	* onewire plugin: The new `Interval' option allows collecting
	  information from OneWire sensors at arbitrary intervals.
	* ping plugin: Support for collecting the drop rate and standard
	  deviation of round-trip times has been added.
	* uptime plugin: The new uptime plugin can collect the server's
	  uptime. Thanks to Marco Chiappero for the patch.
=======
2009-07-18, Version 4.6.4
	* collectd: Okay-notifications have been fixed. Thanks to Andrés J.
	  Díaz for fixing this bug.
	* collectd: A programming error has been fixed in the notification
	  code. The bug may result in an assertion failure.
	* memcached plugin: Portability fix for Solaris. Thanks to Amit Gupta
	  for reposting the bug.
>>>>>>> 28804fd5

2009-06-02, Version 4.6.3
	* Build system, various plugins: Many build fixes for FreeBSD,
	  OpenBSD, NetBSD, Solaris and Mac OS X. Big thanks to Doug MacEachern
	  for many fixes and providing a build system for many platforms,
	  Ulf Zimmermann for providing a FreeBSD system and Simon Kuhnle for
	  providing an OpenBSD system.
	* collectd: Two bugs with the threshold checking have been fixed. The
	  first one prevented thresholds to be checked at all, the second one
	  caused wrong behavior with the persistency option. Thanks to Andrés
	  J. Díaz for fixing these problems.
	* collectd: Handling of the `Include' configuration option has been
	  fixed.
	* battery plugin: Don't complain about a missing directory every
	  interval.
	* exec plugin: Allow executed programs to close STDERR. Thanks to
	  Thorsten von Eicken for reporting this problem.
	* irq plugin: Fix handling of overflowing 32-bit counters. Thanks to
	  Tomasz Pala for the patch.
	* perl plugin: Portability build-fixes. Thanks to Doug MacEachern for
	  the patch.
	* memory plugin: Fix a potential problem under Solaris.
	* swap plugin: A work-around for 32-bit Solaris has been added. Thanks
	  to Doug MacEachern for the patch.

2009-03-18, Version 4.6.2
	* collectd: Some Solaris utility code has been improved.
	* filter subsystem: Allow `Chains' without default targets.
	* liboping: A patch to comply with strict aliasing rules has been
	  added.
	* timediff match: Fix a typo: The match was registered with a wrong
	  name which prevented this match to be used as documented. Thanks to
	  Bruno Prémont for finding this problem.
	* bind plugin: Fix collection of the cached RR sets. The number of RR
	  sets currently in the cache was collected as a counter value, which
	  is nonsense. Thanks to Bruno Prémont for implementing this.
	* dns plugin: Don't pass NULL to `pcap_open_live': Some systems,
	  primarily BSDs, don't take it well and crash.
	* oracle plugin: Portability to 64 bit systems has been improved.
	* postgresql plugin: The default configuration has been improved.
	* rrdtool plugin: Fix a possible race condition: If the network plugin
	  is brought and dispatches a value before the rrdtool plugin is
	  initialized, the daemon may crash.

2009-02-22, Version 4.6.1
	* collectd: Many documentation fixes.
	* Collectd::Unixsock: Error handling has been improved.
	* regex match: Don't link with the PCRE library.
	* bind plugin: Various bugs have been fixed. Thanks to Bruno Prémont
	  for finding and fixing most of them.
	* ipmi plugin: Fix an off-by-one error which could cause segmentation
	  faults. Thanks to Peter Holik for his patch.

2009-02-16, Version 4.6.0
	* collectd: Added the `filter chain' infrastructure, which allows the
	  user to use `matches' and `targets' to control value processing.
	* collectd: The new `-T' command line argument allows more in-depth
	  testing of a configuration. Thanks to Doug MacEachern for the patch.
	* collectd-nagios: The Nagios integration command has been updated to
	  use libcollectdclient. The `percentage' aggregation function has
	  been added. Thanks to Fabian Linzberger for the patch.
	* libcollectdclient: A library which abstracts communication with the
	  unixsock plugin for clients has been added.
	* regex match: Match values by their identifies using regular
	  expressions.
	* timediff match: Match for values with an invalid timestamp.
	* value match: Select values by their data sources' values.
	* notification target: Create and dispatch a notification.
	* replace target: Replace parts of an identifier using regular
	  expressions.
	* set target: Set (overwrite) entire parts of an identifier.
	* bind plugin: This new plugin uses the new HTTP/XML interface to BIND
	  statistics, allowing very detailed name server statistics. Thanks to
	  Bruno Prémont for this plugin.
	* cpu plugin: Report `interrupt' separately when using
	  sysctlbyname(3) (used under *BSD). Support for sysctl(3), for
	  example for native OpenBSD support, has been added. Thanks to Simon
	  Kuhnle for the patch.
	* csv plugin: Make it possible to write values to STDOUT instead of
	  files. This is meant for testing purposes mostly. The output written
	  to STDOUT is compatible with the exec plugin. Thanks to Doug
	  MacEachern for the patch.
	* curl plugin: This new plugin can be used to read web pages and parse
	  them using the same mechanism that's used in the tail plugin.
	* dbi plugin: This new plugin allows you to connect to a variety of
	  relational databases and use SQL to gather custom statistics from
	  it. It is similar to the already existing PostgreSQL plugin but uses
	  libdbi to communicate with the database(s).
	* interface plugin: Use the ignorelist framework when selecting /
	  ignoring interfaces. This allows one to use regular expressions to
	  select interfaces, too.
	* ipmi plugin: Handle temporary IPMI error conditions more gracefully.
	  Thanks to Bruno Prémont for this patch.
	* memcached plugin: Add hit-ratio metric. Thanks to Doug MacEachern
	  for the patch.
	* mysql plugin: Allow connecting to a database via the UNIX domain
	  socket, too. Thanks to Mirko Buffoni for the patch.
	* network plugin: Further performance improvements for the receive
	  code. This hopefully will help very large setups.
	* openvpn plugin: This new plugin collects statistics provided by the
	  OpenVPN daemon. Thanks to Doug MacEachern for the patch.
	* oracle plugin: This new plugin allows you to connect to an Oracle
	  database and use SQL to gather custom statistics from it. It is
	  similar to the already existing PostgreSQL plugin.
	* perl plugin: Compatibility fixes for broken versions of Perl 5.10
	  have been added.
	* perl plugin: Export the newly added plugin_write() to Perl plugins.
	* perl plugin: Added support for `notification meta data'.
	* perl plugin: Added support for the `filter chain' infrastructure by
	  allowing plugins to register `matches' and `targets'.
	* postgresql plugin: The preferred configuration syntax has been
	  updated to be in line with the syntax used by the new dbi and oracle
	  plugins. The compatibility code for the old syntax is present.
	  Support for the new `Result' blocks and the interval parameter has
	  been added.
	* processes plugin: Stacksize and virtual memory usage statistics have
	  been added. Portability fixes.
	* rrdcached plugin: This new plugin uses the (still in development)
	  RRD accelerator daemon, rrdcached. This daemon works very similar to
	  the original rrdtool plugin of collectd, but adds some more nice
	  features.
	* swap plugin: Code for OpenBSD (and possibly other *BSDs) has been
	  added.

2009-05-09, Version 4.5.4
	* Build system, various plugins: Many build fixes for FreeBSD,
	  OpenBSD, NetBSD, Solaris and Mac OS X. Big thanks to Doug MacEachern
	  for many fixes and providing a build system for many platforms,
	  Ulf Zimmermann for providing a FreeBSD system and Simon Kuhnle for
	  providing an OpenBSD system.
	* collectd: Fix a potential race condition when creating directories.
	* battery plugin: Don't complain about a missing directory every
	  interval.
	* dns plugin: Slight portability fixes.
	* exec plugin: Allow executed programs to close STDERR. Thanks to
	  Thorsten von Eicken for reporting this problem.
	* irq plugin: Fix handling of overflowing 32-bit counters. Thanks to
	  Tomasz Pala for the patch.
	* perl plugin: Portability build-fixes. Thanks to Doug MacEachern for
	  the patch.
	* rrdtool plugin: Fix a possible race condition: If the network plugin
	  is initialized and dispatches a value before the rrdtool plugin is
	  initialized, the daemon may crash.
	* memory plugin: Fix a potential problem under Solaris.

2009-02-22, Version 4.5.3
	* build system: The check for libupsclient even when `pkg-config' is
	  not available.
	* collectd: Fix error handling in the global cache.
	* Collectd::Unixsock: Error handling has been improved.
	* ascent plugin: Fix a memory leak. Thanks to Bruno Prémont for his
	  patch.
	* ipmi plugin: Fix an off-by-one error which could cause segmentation
	  faults. Thanks to Peter Holik for his patch.
	* tcpconns plugin: An endianness problem has been fixed in the *BSD
	  code. Thanks to "thated" for reporting this.

2009-01-02, Version 4.5.2
	* build system: Check for `mysql.h' and `mysql/mysql.h', since the
	  file may be in both locations, especially when the database was
	  installed in a non-standard path. Thanks to Dusty Doris for
	  reporting this.
	* build system: Handle the _POSIX_PTHREAD_SEMANTICS defined, needed by
	  Solaris, in the configure script automatically.
	* build system, tcpconns plugin: Check for `kvm_nlist' and
	  `kvm_openfiles' before enabling the plugin: Solaris provides a KVM
	  library with similar functions to the BSD variant, but doesn't
	  provide these necessary functions.
	* collectd.conf(5): Various fixes and clarifications.
	* collectd: Remove a GNUism (unnamed unions), thus improving
	  portability.
	* collectd, apcups plugin: Include "collectd.h" before <stdlib.h>.
	  This solves portability problems, especially for Solaris.
	* dns plugin: Fix a portability problem with NetBSD.
	* filecount plugin: Fix an off-by-one error. This error may cause a
	  segmentation fault.
	* network plugin: Fix the handling of `type' in the network protocol.
	  Due to a programming mistake, only 4 or 8 bytes would be copied to a
	  much larger buffer. This caused the `type' to be transferred much
	  more often than necessary. In some cases, e. g. the `cpu' and
	  `cpufreq' plugins being used at the same time, data may be corrupted
	  in those files. Thanks to Bruno Prémont for debugging and reporting
	  this issue.
	* processes plugin: Fix a possible segmentation fault when specifying
	  invalid configuration options.
	* unixsock plugin: Make sure the initialization function is run only
	  once. This resolves a file descriptor leak under systems which run
	  the initialization more than once, such as Solaris.

2008-10-16, Version 4.5.1
	* build system: Change `--enable-<plugin>' to abort with an error if
	  dependencies are not met. Thanks to Bruno Prémont for the patch.
	  Also, the poisoning of various string functions has been restricted
	  to debug builds.
	* collectd: Fix a memory leak in the global value cache. With every
	  *missing* value a couple of bytes would be leaked. Another memory
	  leak in the configuration handling code has been fixed. Thanks to
	  Niraj Tolia for reporting these issues.
	* collectd: Fix an off-by-one error in the ignorelist functionality.
	  When using regular expressions, the last character would be missing,
	  possibly matching differently from what one would expect.
	* collectdmon: Don't block SIGCHLD. This fixes a potential portability
	  problem.
	* collectd-nagios: Fix handling of the `-d' option. Thanks to Fabian
	  Linzberger for reporting the bug.
	* iptables plugin: Fix an off-by-one error. If a string was just one
	  character too long, it was truncated instead of reporting an error.
	* network plugin: Fix a memory leak in the configuration handling
	  code. Thanks to Niraj Tolia for reporting this issue.
	* perl plugin: Log an error message if bootstrapping `Collectd' fails.
	* postgresql plugin: Don't reopen connection during reinitialization.
	  This fixes a bug under Solaris and potentially other platforms.
	  Missing calls to `PQclear' have been added, too. This fixes memory
	  leaks. Thanks to ``Admin'' for reporting these bugs.
	* snmp plugin: Don't expect null-terminated strings from the Net-SNMP
	  library.
	* tail plugin: Call `clearerr(3)' after reading an EOF. This fixes
	  problems with some `libc's. Thanks to Matthias Lay for reporting the
	  bug.

2008-09-04, Version 4.5.0
	* collectd: Added the ability to flush certain identifiers.
	* collectd: The concept of `notification meta data' has been
	  introduced.
	* filecount plugin: The new filecount plugin counts the number of
	  files in a directory and its subdirectories.
	* ipmi plugin: Sensor names have been changed to ensure unique names.
	  Notifications upon added and removed sensors can now be generated.
	* notify_desktop plugin: This new plugin sends notifications to the
	  X desktop using the structure defined in the `Desktop Notification
	  Specification'.
	* notify_email plugin: This new plugin sends out notifications via
	  email, using the `esmtp' library.
	* onewire plugin: The new experimental(!) onewire plugin reads values,
	  such as temperatures, from sensors connected to the computer via the
	  onewire bus.
	* perl plugin: Improved synchronized access to internal data structures
	  and fixed a possible dead-lock.
	* perl plugin: Added the ability to flush certain identifiers and marked
	  plugin_flush_all() and plugin_flush_one() as deprecated in favor of
	  plugin_flush().
	* perl plugin: Added the ability to configure Perl plugins.
	* postgresql plugin: The new postgresql plugin collects statistics
	  about or from a PostgreSQL database.
	* processes plugin: The `ProcessMatch' option has been added.
	* rrdtool plugin: Implement throttling of the `update queue' to lessen
	  IO load.
	* tcpconns plugin: This plugin has been ported to OpenBSD.
	* thermal plugin: The new thermal plugin collects system temperatures
	  using Linux ACPI thermal zone data.

2009-01-02, Version 4.4.5
	* build system: Check for `mysql.h' and `mysql/mysql.h', since the
	  file may be in both locations, especially when the database was
	  installed in a non-standard path. Thanks to Dusty Doris for
	  reporting this.
	* build system: Handle the _POSIX_PTHREAD_SEMANTICS defined, needed by
	  Solaris, in the configure script automatically.
	* collectd.conf(5): Various fixes and clarifications.
	* apcups plugin: Include "collectd.h" before <stdlib.h>. This solves
	  portability problems, especially for Solaris.
	* dns plugin: Fix a portability problem with NetBSD.
	* network plugin: Fix the handling of `type' in the network protocol.
	  Due to a programming mistake, only 4 or 8 bytes would be copied to a
	  much larger buffer. This caused the `type' to be transferred much
	  more often than necessary. In some cases, e. g. the `cpu' and
	  `cpufreq' plugins being used at the same time, data may be corrupted
	  in those files. Thanks to Bruno Prémont for debugging and reporting
	  this issue.
	* unixsock plugin: Make sure the initialization function is run only
	  once. This resolves a file descriptor leak under systems which run
	  the initialization more than once, such as Solaris.

2008-10-16, Version 4.4.4
	* build system: Change `--enable-<plugin>' to abort with an error if
	  dependencies are not met. Thanks to Bruno Prémont for the patch.
	  Also, the poisoning of various string functions has been restricted
	  to debug builds.
	* collectd: Fix a memory leak in the global value cache. With every
	  *missing* value a couple of bytes would be leaked. Another memory
	  leak in the configuration handling code has been fixed. Thanks to
	  Niraj Tolia for reporting these issues.
	* collectd: Fix an off-by-one error in the ignorelist functionality.
	  When using regular expressions, the last character would be missing,
	  possibly matching differently from what one would expect.
	* collectdmon: Don't block SIGCHLD. This fixes a potential portability
	  problem.
	* collectd-nagios: Fix handling of the `-d' option. Thanks to Fabian
	  Linzberger for reporting the bug.
	* network plugin: Fix a memory leak in the configuration handling
	  code. Thanks to Niraj Tolia for reporting this issue.
	* perl plugin: Log an error message if bootstrapping `Collectd' fails.
	* tail plugin: Call `clearerr(3)' after reading an EOF. This fixes
	  problems with some `libc's. Thanks to Matthias Lay for reporting the
	  bug.

2008-09-01, Version 4.4.3
	* collectd: Fix a memory leak in the threshold checking code.
	* memcached plugin: Fix a too short timeout and a related file
	  descriptor leak.
	* memory plugin: A typo in the libstatgrab code has been fixed.
	* snmp plugin: Fix a possible memory leak.

2008-07-15, Version 4.4.2
	* build system: Use pkg-config to detect the upsclient library.
	* collectd: Try even harder to determine the endianess of the
	  architecture collectd is being built on.
	* disk plugin: Fix for Linux 2.4: A wrong field was used as the name
	  of disks.
	* dns plugin: Fix compilation errors with BIND versions 19991001
	  through 19991005.
	* network plugin: Bugfix in the init routine: The init function
	  cleared a buffer regardless of its contents. This could lead to lost
	  values under Solaris.
	* nginx plugin: Remove usage of the thread-unsafe `strtok' function.
	* vserver plugin: Remove usage of the thread-unsafe `readdir'
	  function.
	* wireless plugin: Work around incorrect noise and power values
	  returned by some broken drivers.

2008-06-03, Version 4.4.1
	* collectd: Fix the `DataSource' option within `Type' blocks. Thanks
	  to kyrone for reporting this.
	* collectd: Fixed min/max output in notifications generated by
	  threshold checking.
	* collectd-nagios: Fix the protocol used to communicate with the
	  daemon.
	* perl plugin: Fail noisily, but don't shutdown the daemon, if
	  initialization has errors. An issue with Perl 5.10 has been fixed.
	* teamspeak2 plugin: Fixed an out of bound array access. Thanks to
	  René Rebe and Siegmund Gorr for reporting this.

2008-05-06, Version 4.4.0
	* collectd: Internal code cleanups.
	* collectd: Added support for a `Flush' command in the unixsock and
	  exec plugins. This command can be used to force a plugin (or all) to
	  flush its values to disk.
	* collectd: Thresholds can now be configured to apply to one data
	  source only, making it possible to configure different thresholds
	  for each data source.
	* apache, nginx plugins: Added the possibility to disable host and/or
	  peer verification.
	* ascent plugin: The new ascent plugin reads and parses the statistics
	  page of an Ascent server.
	* cpu plugin: Support for the statgrab library has been added.
	* disk plugin: The possibility to ignore certain disks or collect only
	  specific disks has been added.
	* disk plugin: Support for the statgrab library has been added.
	* ipmi plugin: The new ipmi plugin uses the OpenIPMI library to read
	  sensor values via IPMI, the intelligent platform management
	  interface.
	* iptables plugin: The iptc library that is used by the iptables
	  plugin has been added to the distribution, because it is not
	  provided by all distributions and removed from at least one.
	* powerdns plugin: The new powerdns plugin reads statistics from an
	  authoritative or a recursing PowerDNS name server.
	* rrdtool plugin: The size of the files generated with the default
	  configuration has been decreased.
	* tail plugin: The new tail plugin can be used to gather statistics by
	  continuously reading from log files.
	* teamspeak2 plugin: The new teamspeak2 plugin connects to a
	  TeamSpeak2 server and collects statistics about the number of users
	  and number of channels.
	* users plugin: Support for the statgrab library has been added.
	* vmem plugin: The new vmem plugin collects very detailed statistics
	  about the virtual memory subsystem of Linux.

2008-08-30, Version 4.3.4
	* Build system: Improved detection of and linking with the statgrab
	  library.
	* collectd: Portability fixes, especially to determine endianess more
	  reliable.
	* Various plugins: Fix format strings.
	* disk plugin: A fix for giving disks under Linux 2.4 the right names
	  again has been applied.
	* memcached plugin: Fix a too short timeout and a related file
	  descriptor leak.
	* memory plugin: A typo in the libstatgrab code has been fixed.
	* network plugin: A fix in the initialization function solves problems
	  under Solaris.
	* nginx plugin: A thread-unsafe function has been replaced.
	* vserver plugin: A thread-unsafe function has been replaced.
	* wireless plugin: A work-around for broken wireless drivers has been
	  added.

2008-04-22, Version 4.3.3
	* build system: Improved detection of several libraries, especially if
	  they are in non-standard paths.
	* build system: Portability fixes: Automatically define "_REENTRANT"
	  if the libc expects it.
	* collectd: Error and warning messages have been improved.
	* collectd: Check for the BYTE_ORDER and BIG_ENDIAN defines before
	  using them.
	* apache plugin: Allocate new memory when reading a webpage instead of
	  using a buffer of static size.
	* exec plugin: Close (almost) all filedescriptors before exec(2)ing
	  the program.
	* hddtemp plugin: Error and warning messages have been improved.
	* sensors plugin: Fix sensor collection for some chip types.

2008-03-29, Version 4.3.2
	* collectd: Fix configuration of the `FailureMax', `WarningMax', and
	  `Persist' threshold options.
	* collectd: Fix handling of missing values in the global value cache.
	* collectd: Improved error messages when parsing the configuration.
	* sensors plugin: Fix temperature collection with libsensors4.
	* unixsock plugin: Fix mixed input and output operation on streams.
	* wireless plugin: Fix reading noise value.

2008-03-05, Version 4.3.1
	* exec plugin: Set supplementary group IDs.
	* network plugin:
	  + Use `memcpy' when constructing/parsing a package to avoid
	    alignment problems on weird architectures, such as Sparc.
	  + Translate doubles to/from the x86 byte representation to ensure
	    cross-platform compatibility.
	* ping plugin: Correct the handling of the `TTL' setting.
	* swap plugin: Reapply a patch for Solaris.
	* tcpconns plugin: Portability improvements.

2008-02-18, Version 4.3.0
	* collectd: Notifications have been added to the daemon. Notifications
	  are status messages that may be associated with a data instance.
	* collectd: Threshold checking has been added to the daemon. This
	  means that you can configure threshold values for each data
	  instance. If this threshold is exceeded a notification will be
	  created.
	* collectd: The new `FQDNLookup' option tells the daemon to use the
	  full qualified domain name as the hostname, not just the host part
	  es returned by `gethostname(2)'.
	* collectd: Support for more than one `TypesDB' file has been added.
	  This is useful when one such file is included in a package but one
	  wants to add custom type definitions.
	* collectd: The `Include' config option has been expanded to handle
	  entire directories and shell wildcards.
	* collectdmon: The new `collectdmon' binary detects when collectd
	  terminates and automatically restarts it again.
	* csv plugin: The CSV plugin is now able to store counter values as a
	  rate, using the `StoreRates' configuration option.
	* exec plugin: Handling of notifications has been added and the
	  ability to pass arguments to the executed programs has been added.
	* hddtemp plugin: The new `TranslateDevicename' option lets you
	  disable the translation from device names to major-minor-numbers.
	* logfile plugin: Handling of notifications has been added.
	* ntpd plugin: The new `ReverseLookups' can be used to disable reverse
	  domain name lookups in this plugin.
	* perl plugin: Many internal changes added support for handling multiple
	  threads making the plugin reasonably usable inside collectd. The API has
	  been extended to support notifications and export global variables to
	  Perl plugins; callbacks now have to be identified by name rather than a
	  pointer to a subroutine. The plugin is no longer experimental.
	* uuid plugin: The new UUID plugin sets the hostname to an unique
	  identifier for this host. This is meant for setups where each client
	  may migrate to another physical host, possibly going through one or
	  more name changes in the process. Thanks to Richard Jones from
	  Red Hat's Emerging Technology group for this plugin.
	* libvirt: The new libvirt plugin uses the `libvirt' library to query
	  CPU, disk and network statistics about guest systems on the same
	  physical server. Thanks to Richard Jones from Red Hat's Emerging
	  Technology group for this plugin.

2008-04-22, Version 4.2.7
	* build system: Improved detection of several libraries, especially if
	  they are in non-standard paths.
	* build system: Portability fixes: Automatically define "_REENTRANT"
	  if the libc expects it.
	* collectd: Error and warning messages have been improved.
	* collectd: Check for the BYTE_ORDER and BIG_ENDIAN defines before
	  using them.
	* apache plugin: Allocate new memory when reading a webpage instead of
	  using a buffer of static size.
	* exec plugin: Close (almost) all filedescriptors before exec(2)ing
	  the program.
	* hddtemp plugin: Error and warning messages have been improved.
	* sensors plugin: Fix sensor collection for some chip types.

2008-03-29, Version 4.2.6
	* collectd: Improved error messages when parsing the configuration.
	* sensors plugin: Fix temperature collection with libsensors4.
	* unixsock plugin: Fix mixed input and output operation on streams.
	* wireless plugin: Fix reading noise value.

2008-03-04, Version 4.2.5
	* apache plugin: Improved initialization and error messages.
	* exec plugin: Set supplementary group IDs.
	* network plugin:
	  + Create separate threads for reading from the socket and parsing
	    and dispatching incoming packets. Versions prior to this may have
	    problems in high-load situations, where the socket receive buffers
	    overflows, resulting in gaps in the data.
	  + Use `memcpy' when constructing/parsing a package to avoid
	    alignment problems on weird architectures, such as Sparc.
	  + Translate doubles to/from the x86 byte representation to ensure
	    cross-platform compatibility.
	* ping plugin: Correct the handling of the `TTL' setting.
	* rrdtool plugin: Ensure correct handling of the `RRATimespan' option.
	* swap plugin: Reapply a patch for Solaris.
	* tcpconns plugin: Portability improvements.

2008-01-21, Version 4.2.4
	* unixsock plugin: A bug in the unixsock plugin caused it not to set
	  the permission on the socket as documented in the manpage. Thanks to
	  Evgeny Chukreev for fixing this issue.
	* collectd: The documentation has been improved.

2007-12-28, Version 4.2.3
	* sensors plugin: Updated the plugin to build and work with version 3
	  of the libsensors library.

2007-12-15, Version 4.2.2
	* nginx plugin: Incorrect comparison of strings lead to a segfault
	  when using the plugin. Thanks to Saulius Grigaliunas for fixing
	  this.
	* logfile plugin: The config option `Timestamp' was handled
	  incorrectly and basically always active. Thanks to Luke Heberling
	  for fixing this.

2007-11-08, Version 4.2.1
	* tcpconns plugin: Don't complain about a missing file if IPv6 is not
	  enabled on the host.
	* snmp plugin: Fix a memory leak.

2007-10-27, Version 4.2.0
	* collectd: The new config option `Include' lets you include other
	  configfiles and thus split up your config into smaller parts. This
	  may be especially interesting for the snmp plugin to keep the data
	  definitions separate from the host definitions.
	* ipvs plugin: The new `ipvs' plugin collects IPVS connection statistics
	  (number of connections, octets and packets for each service and
	  destination). Thanks to Sebastian Harl for this plugin.
	* memcached plugin: The new `memcached' plugin connects to a memcached
	  daemon process and collects statistics of this distributed caching
	  system. Thanks to Antony Dovgal for contributing this plugin.
	* nginx plugin: The new `nginx' plugin reads the status page of an
	  nginx daemon and saves the handled connections and requests.
	* perl plugin: Many changes, including the added `EnableDebugger'
	  config option which lets you debug your Perl plugins more easily.
	* rrdtool plugin: Use the thread-safe RRD-library if available. Try to
	  be more thread-safe otherwise by locking calls to the library.
	* snmp plugin: Added the options `Scale' and `Shift' to Data-blocks to
	  correct the values returned by SNMP-agents. If a <data> block is
	  defined as `table' the instance is now optional. The sequence number
	  is used as the type-instance in this case. The new `InstancePrefix'
	  option allows to add arbitrary prefixes to the type-instance.
	* tcpconns plugin: The new `tcpconns' plugin collects the number of
	  certain TCP connections and what state they're in. This can be used
	  to see how many connections your FTP server has to handle or how
	  many outgoing connections your mailserver has open.

2008-01-11, Version 4.1.6
	* unixsock plugin: A bug in the unixsock plugin caused it not to set
	  the permission on the socket as documented in the manpage. Thanks to
	  Evgeny Chukreev for fixing this issue.
	* collectd: The documentation has been improved.

2007-12-27, Version 4.1.5
	* rrdtool plugin: Fix a memory leak that only occurred in very-low-
	  memory situations.
	* sensors plugin: Updated the plugin to build and work with version 3
	  of the libsensors library.

2007-11-08, Version 4.1.4
	* Build system: Improve detection of the rrd library, especially if
	  it's in a non-standard location.
	* Build system: A bug when parsing the argument for
	  `--with-libnetsnmp' has been fixed.
	* collectd: Implement `strerror_r' if the libc doesn't provide it.
	* rrdtool plugin: Fix a bug in the shutdown sequence that might cause
	  a deadlock or delay when shutting down the daemon.
	* snmp plugin: Fix a memory leak.

2007-10-24, Version 4.1.3
	* collectd: A build issue under Solaris has been resolved by renaming
	  data types.
	* rrdtool plugin: Use the thread-safe RRD-library if available. Try to
	  be more thread-safe otherwise by locking calls to the library.

2007-09-28, Version 4.1.2
	* apcups plugin: Fix reporting of the `load percent' data.
	* wireless plugin: Correct the handling of cards returning signal and
	  noise quality as percentage.
	* perl plugin: Fix a possible buffer overflow in get_module_name().
	* build system: Further improve the detection of libraries.
	* netlink plugin: Build issues under some older versions of the Linux
	  includes (i. e. Debian Sarge) have been fixed.
	* snmp plugin: Fix a potential segfault when a host times out. Add
	  support for the `timeticks' type. 

2007-09-12, Version 4.1.1
	* Build system: The detection of `libnetlink' has been improved.
	* collectd: The documentation has been fixed in numerous places.
	* exec plugin: Setting the group under which to run a program has been
	  fixed.
	* collectd: The `sstrerror' function was improved to work correctly
	  with the broken GNU version of `strerror_r'.
	* collectd: Write an error message to STDERR when loading of a plugin
	  fails.
	* apcups plugin: Fix the `types' used to submit the values: They still
	  has an `apcups_' prefix which doesn't work anymore.
	* rrdtool plugin: Create new RRD-files with the `begin' time set to
	  whatever the client thinks is `now'..

2007-09-01, Version 4.1.0
	* Build system: The build system has been changed to automatically
	  disable all plugins, which are missing dependencies. The dependency
	  checking has been removed from the plugins themselves to remove
	  redundancy.
	* Flexible interval: The interval of collected data is now sent along
	  with the data itself over the network, so that the interval-settings
	  of server and clients no longer needs to match.
	* netlink plugin: The new `netlink' plugin connects to the Linux
	  kernel using a netlink socket and uses it to query information about
	  interfaces, qdiscs and classes.
	* rrdtool plugin: The cache is now dumped to disk in an extra thread
	  to not block data collection.
	* snmp plugin: The new `snmp' plugin can read values from SNMP enabled
	  network devices, such as switches, routers, thermometers, rack
	  monitoring servers, etc. The collectd-snmp(5) manpage documents this
	  plugin.
	* unixsock plugin: Added the `LISTVAL' command.
	* xmms plugin: The new `xmms' plugin graphs the bitrate and frequency
	  of music played with xmms.

2007-09-28, Version 4.0.9
	* apcups plugin: Fix reporting of the `load percent' data.
	* wireless plugin: Correct the handling of cards returning signal and
	  noise quality as percentage.
	* perl plugin: Fix a possible buffer overflow in get_module_name().

2007-09-12, Version 4.0.8
	* collectd: The `sstrerror' function was improved to work correctly
	  with the broken GNU version of `strerror_r'.
	* collectd: Write an error message to STDERR when loading of a plugin
	  fails.
	* apcups plugin: Fix the `types' used to submit the values: They still
	  has an `apcups_' prefix which doesn't work anymore.
	* rrdtool plugin: Create new RRD-files with the `begin' time set to
	  whatever the client thinks is `now'..

2007-08-26, Version 4.0.7
	* documentation: Some typos have been fixed and some information has
	  been improved.
	* build system: Many fixes for detecting libraries in unusual places,
	  such as on RedHat systems. The affected libraries are `libcurl',
	  `libmysql', and `libupsclient'.
	* network plugin: Allow the `Port' option to be specified as a number
	  (i. e. without quotes).
	* nut plugin: A fix allows linking the nut plugin against
	  libupsclient, version >= 2.2.0.
	* processes plugin: Fix a potential segmentation fault.

2007-07-30, Version 4.0.6
	* sensors plugin: Fix the ignorelist functionality: Only the `type
	  instance' was used to match against the list, but the documentation
	  told otherwise. This release fixes the code, so it complies with the
	  documentation.
	* syslog plugin: Call `openlog' right when the plugin is loaded, so
	  configuration messages will end up in the logging facility.
	* conrtib/fedora: The contributed specfile for Fedora has been
	  updated.

2007-07-05, Version 4.0.5
	* Portability: More fixes for OpenBSD have been included.

2007-06-24, Version 4.0.4
	* cpu plugin: Fixed the Solaris code.
	* dns plugin: Fixed a build issue for OpenBSD.
	* interface plugin: Fixed the Solaris code.
	* load plugin: Fixed the alternative `/proc' Linux code.
	* memory plugin: Fixed the Solaris code.
	* oconfig: Don't require `-lfl' anymore.

2007-06-19, Version 4.0.3
	* cpu plugin: Fix the Darwin / Mac OS X code.
	* ping plugin: Use the return value of `getpid', not its address.
	* csv, rrdtool plugin: Fixed a bug that prevented an buffer to be
	  initialized correctly.
	* configure: Added `--with-nan-emulation' to aid cross compilation.

2007-06-12, Version 4.0.2
	* hddtemp and ntpd plugin: Corrected the parsing of port numbers when
	  they're given in numerically form.

2007-06-07, Version 4.0.1
	* iptables plugin: A bug in the configuration routine has been fixed.
	  Setting a comment in the configfile will no longer cause a
	  segmentation fault.

2007-06-03, Version 4.0.0
	* collectd: The plugin-infrastructure has been changed to allow for
	  more types of plugins, namely `write' and `log' plugins.
	* collectd: The read-function has been changed to read many plugins in
	  parallel, using threads. Thus, plugins generally need to use
	  thread-safe functions from now on.
	* collectd: The '-t' command line options allows to perform syntax tests
	  of the configuration file and exit immediately.
	* csv plugin: The new `csv' plugin handles output to `comma separated
	  values'-files.
	* rrdtool plugin: The new `rrdtool' plugin handles output to
	  RRD-files. Data can be cached to combine multiple updates into one
	  write to increase IO-performance.
	* network plugin: The new `network' plugin handles IO via the network.
	  It implements a different, much more extensible protocol which can
	  combine many values in one packet, decreasing the number of UDP-
	  packets being sent. It can read from and send to the network and
	  with the appropriate configuration even forward packets to other
	  networks.
	* unixsock plugin: The new `unixsock' plugin provides an interface to
	  communicate with the daemon while it is running. Right now the
	  commands `GETVAL' and `PUTVAL' are implemented, but more are to
	  come.
	* perl plugin: The new `perl' plugin allows you to write extensions
	  for collectd in the scripting-language Perl.
	* logfile plugin: The new `logfile' plugin writes logmessages to files
	  or STDOUT or STDERR.
	* syslog plugin: The new `syslog' plugin sends logmessages to the
	  system's syslog daemon.
	* entropy plugin: The new `entropy' plugin collects the amount of
	  entropy currently being available to the system.
	* exec plugin: The new `exec' plugin forks child processes and reads
	  back values provided by the forked processes.
	* iptables plugin: The new `iptables' plugin reads counters from
	  iptables rules. Thanks to Sjoerd van der Berg for contributing this
	  plugin.
	* irq plugin: The new `irq' plugin collects the IRQ-counters. Thanks
	  to Peter Holik for contributing this plugin.
	* nut plugin: The new `nut' plugin connects the upsd of the `network
	  ups tools' and reads information about the connected UPS.
	* apache plugin: Support for lighttpd's `BusyServers' (aka.
	  connections) field was added by Florent Monbillard.
	* collectd-nagios: The new `collectd-nagios' binary queries values
	  from collectd, parses them and exits according to Nagios-standards.
	* manpages: The manpages have been improved a lot.

2007-09-28, Version 3.11.7
	* wireless plugin: Correct the handling of cards returning signal and
	  noise quality as percentage.

2007-08-31, Version 3.11.6
	* processes plugin: Fix a potential segmentation fault.

2007-05-29, Version 3.11.5
	* configure: Added `AC_SYS_LARGEFILE' for LFS.
	* ntpd plugin: Fix a potential buffer overflow.
	* processes plugin: Fix a bug when run under Linux 2.4. All processes
	  were accounted as `zombies'.

2007-04-10, Version 3.11.4
	* dns plugin: Change the order of includes to make the plugin compile
	  under FreeBSD.

2007-03-30, Version 3.11.3
	* configure: Have the configure-script define `HAVE_LIBKSTAT' instead
	  of the unused `COLLECT_KSTAT'.

2007-02-11, Version 3.11.2
	* plugin: Catch NULL-pointer and try to fix them. Otherwise the
	  NULL-pointer may have been passed to `printf' which causes a
	  segfault with some libcs.

2007-02-10, Version 3.11.1
	* df plugin: Some wrong defines have been fixed so the plugin works
	  under Solaris again.
	* dns plugin: The usage of a struct has been fixed to work with
	  non-GNU libcs.
	* processes plugin: Some missing defines have been added so the plugin
	  compiles cleanly under FreeBSD and presumably other UNIXes.

2006-12-22, Version 3.11.0
	* collectd: The new command line option `-P' makes it easier for
	  distributors to change the location of PID-files.
	* collectd: The daemon shuts down faster now which makes it easier to
	  write init.d-scripts for it.
	* apache plugin: Increase the buffersize to 16k, because the 4k buffer
	  caused problems every now and then.
	* df plugin: New config options allow to ignore certain mountpoints,
	  filesystem types or devices.
	* dns plugin: The new dns plugin uses `libpcap' to capture DNS traffic
	  and interprets it. It collects traffic as well as qtype, opcode and
	  rcode counts.
	* email plugin: Sebastian Harl has contributed this plugin which
	  counts received mails in categories (e. g. ham, spam, virus), spam
	  score (as given by SpamAssassin) and check types.
	* mbmon plugin: Flavio Stanchina has contributed this plugin which
	  uses `mbmon' to gather information from sensors on the motherboard.
	* processes plugin: Collect detailed statistics for configured
	  processes, that's process and thread count, CPU usage, resident
	  segment size and pagefaults.
	* multimeter plugin: Peter Holik contributed a new plugin which
	  queries multimeters.
	* sensors plugin: Lubos Stanek has put much effort into improving this
	  plugin, including `extended naming', collection of voltage values
	  and the possibility to ignore certain values.

2006-12-21, Version 3.10.4
	* Max Kellermann has identified a bug in the server routine: When
	  opening a socket fails the daemon will (re)try opening the socket in
	  an endless loop, ultimately leading to a `EMFILE' error.

2006-11-04, Version 3.10.3
	* Lubos Stanek has identified a bug in the ntpd-plugin: When the
	  ntpd's reply was sent in more than one packet, the buffer size was
	  calculated incorrectly, resulting in the reading of uninitialized or
	  freed memory.

2006-11-01, Version 3.10.2
	* The sample config file has been improved.
	* Errors in the manpages have been corrected.
	* The ping-plugin now adds hosts during initialization, not during
	  startup. This speeds up startup when no network connectivity is
	  available. Also, the hosts are being added later when the network is
	  available.
	* Improved BSD-support for the df-plugin.
	* Fixed syntax errors in the swap-plugin for Mac OS X.
	* Fix a wrong structure being passed to `getnameinfo' in the ntpd-
	  plugin.
	* Don't disable the mysql-plugin if connecting to the database fails
	  during initialization. Instead, try again in increasing intervals.

2006-07-19, Version 3.10.1
	* A bug in the apcups plugin was fixed: Is the plugin is loaded, but
	  the apcups cannot be reached, unconnected sockets will pile up and
	  eventually lead to `Too many open files' errors.

2006-07-09, Version 3.10.0
	* The `disk' plugin has been ported to Darwin.
	* The `battery' plugin should work on many Apple computers now.
	* The `traffic' plugin can now ignore certain interfaces. Also,
	  statistics for sent/received packets and errors have been added.
	* A plugin to monitor APC UPSes using `apcupsd' has been added. Thanks
	  to Anthony Gialluca for contributing this plugin and providing me
	  with a test environment :)
	* A plugin for monitoring an NTP instance and the local clock drift
	  has been added.

2006-06-25, Version 3.9.4
	* The Solaris code in the `swap' plugin has been changed to reflect
	  the numbers returned by `swap -s'. Thanks to Christophe Kalt for
	  working this out.
	* The debugging system has been fixed to work with the Sun libc.
	* When built without librrd the variable `operating_mode' could be
	  uninitialized. Thanks to David Elliot for reporting the bug.

2006-06-01, Version 3.9.3
	* Fixed the ping-plugin under FreeBSD and Mac OS X. Potentially other
	  operating systems also profit from the changes, but I wasn't able to
	  check that.
	* Changed the build system to find the netinet-includes under FreeBSD
	  and therefore successfully build the `liboping' library there.

2006-05-09, Version 3.9.2
	* Applied a patch to the `liboping' library. Due to a bug in the
	  sequence checking the `ping' plugin stopped working after
	  approximately 7.6 days.

2006-05-09, Version 3.8.5
	* Applied a patch to the `liboping' library. Due to a bug in the
	  sequence checking the `ping' plugin stopped working after
	  approximately 7.6 days.

2006-04-21, Version 3.9.1
	* Build issues with Solaris and possible other architectures have been
	  resolved.
	* Problems when building the `apache'-plugin without `libcurl' have
	  been resolved.
	* A bug in the `ping' plugin has been fixed. Sorry folks.

2006-04-02, Version 3.9.0
	* A plugin to monitor the Apache webserver has been added.
	  <http://httpd.apache.org/>
	* A plugin to collect statistics about virtual servers using VServer.
	  <http://linux-vserver.org/> Thanks to Sebastian Harl for writing
	  this plugin :)
	* A plugin for wireless LAN cards has been added. It monitors signal
	  strength, link quality and noise ratio..
	* A plugin for Apple hardware sensors has been added.
	* An option to compile collectd with different `step' and `heartbeat'
	  settings has been added. The size of RRAs is no longer static but
	  calculated based on the settings for `step' and `width'.
	* The `ping' plugin can now be configured to use a certain TTL.
	* A plugin to monitor the hardware sensors of Apple computers has been
	  added.
	* The plugins `cpu', `memory', `processes' and `traffic' have been
	  ported to Mach/Darwin (Mac OS X).
	* The `log mode' has been contributed by Christophe Kalt. It writes
	  the data into text files rather than RRD files.

2006-04-09, Version 3.8.4
	* Applied patch by Vincent Stehlé which improves the disk-name
	  resolution in the `hddtemp' plugin for Linux systems.

2006-04-02, Version 3.8.3
	* Applied a patch by James Byers: The MySQL plugin was not working
	  with MySQL 5.0.2 or later.

2006-03-14, Version 3.8.2
	* `utils_mount.c' has been changed to not use the `MNTTAB' defined by
	  the GNU libc, because it points to `/etc/fstab' rather than
	  `/etc/mtab'.

2006-03-13, Version 3.8.1
	* Fixes for building collectd under FreeBSD, Mac OS X and Solaris.
	* Fixes in the debian `postinst' and `init.d' scripts.

2006-03-09, Version 3.8.0
	* The `ping' plugin no longer uses `libping' but a self written
	  library named `liboping'. With this library it's possible to ping
	  multiple IPv4 and IPv6 addresses and hostnames - in parallel.

2006-02-18, Version 3.7.2
	* A simple bug in the `battery' plugin has been fixed. It should now
	  work with ACPI based batteries as well. Thanks to Sebastian for
	  fixing this.
	* Fixing a bug that prevented collectd to be built without librrd.
	  Thanks to Werner Heuser for reporting it.

2006-02-04, Version 3.7.1
	* The new network code has been improved to build with older versions
	  of glibc.
	* Fix in `libping' sets the ICMP sequence on outgoing packets. Thanks
	  to Tommie Gannert for this patch.

2006-01-30, Version 3.7.0
	* The `battery' plugin has been added. It collects information about
	  laptop batteries..
	* The MySQL plugin has been improved: It now writes two more RRD
	  files, `mysql_qcache.rrd' and `mysql_threads.rrd'.
	* The `cpufreq' plugin now reads another file since the file it did
	  read so far causes much overhead in the kernel. Also, you need root
	  to read the old file, but not to read the new one.
	* The `hddtemp' plugin can now be configured to connect to another
	  address and/or port than localhost.
	* The `df' plugin now prefers `statvfs' over `statfs'.
	* The network code has been rewritten. collectd now supports unicast
	  and multicast, and IPv4 and IPv6. Also, the TTL of sent packages can
	  be set in the configfile.

2006-01-24, Version 3.6.2
	* Due to a bug in the configfile handling collectd wouldn't start in
	  client mode. This released fixes this.

2006-01-20, Version 3.6.1
	* Due to a bug in `configure.in' all modules and the binary were
	  linked against `libmysqlclient'. This issue is solved by this
	  release.

2006-01-17, Version 3.6.0
	* A config file has been added. This allows for loading only specific
	  plugins.
	* A `df' plugin has been added.
	* A `mysql' plugin has been added.
	* The `ping' plugin doesn't entirely give up hope when a socket error
	  occurred, but will back of and increase the intervals between tries.

2006-01-21, Version 3.5.2
	* Fixed yet another bug in the signal handling.. Stupid typo..
	* Improved the ping plugin to not give up on socket errors (backport
	  from 3.6.0).

2005-12-18, Version 3.5.1
	* The PID-file is now deleted correctly when shutting down the daemon.
	* SIGINT and SIGTERM are now handled correctly.

2005-12-16, Version 3.5.0 (Revision 326)
	* A bug in the `load' module under Solaris has been fixed.
	* The `users' module has been contributed by Sebastian Harl. It counts
	  currently logged in users.
	* The CPU module now works under FreeBSD without the use of
	  `libstatgrab', however SMP support is missing.
	* The default directories for the RRD files and the PID file now
	  depend on the compile time setting of `localstatedir'.

2005-11-15, Version 3.4.0 (Revision 236)
	* A PID-file is written to /var/run upon startup. Thanks to `Tommie'
	  from gentoo's bugzilla for writing the patch.
	* The build dependency for librrd has been removed. Binaries built
	  without librrd are client-only and will multicast their value as
	  with the `-c' argument.
	* A patch by Peter Holik adds a module for monitoring CPU frequencies.
	* The newly introduced `-f' switch prevents daemon initialization
	  (forking, closing standard filehandles, etc.) Thanks to Alvaro
	  Barcellos for this patch.

2005-11-04, Version 3.3.0 (Revision 216)
	* New modules have been added:
	  - `serial', for monitoring traffic on the serial interfaces
	  - `nfs', for graphing NFS procedure calls
	  - `tape', traffic from/to tape devices
	* The memory.rrd now accepts more than 4Gig of memory.

2005-10-26, Version 3.2.0 (Revision 200)
	* Support for graphing the processes has been added (thanks to Lyonel
	  Vincent)
	* If reading from hddtemp fails collectd will increase the time
	  between polls up to one day.
	* The init.d files have been improved.
	* Problems with the spec file have been fixed.

2005-10-16, Version 3.1.0 (Revision 194)
	* Added the `setsid' syscall to the startup code.
	* Support for hddtemp has been added (thanks to Vincent Stehlé)

2005-09-30, Version 3.0.0 (Revision 184)
	* The ability to send/receive data to/from the network (think
	  multicast) has been added.
	* Modules have been split up into shared libraries can be loaded at
	  runtime. The biggest advantage is that the core program doesn't need
	  to be linked against an external library.
	* A patch by George Kargiotakis has been applied: It fixes the sensors
	  behaviour then more than one sensor is being queried.

2005-09-16, Version 2.1.0 (Revision 172)
	* A module for swap statistics has been added.

2005-09-09, Version 2.0.0 (Revision 135)
	* Filenames can no longer be configured at program startup. The only
	  options as of this version are the directory and ping hosts.
	* CPU statistics now include Wait-IO. If provided under Linux IRQ and
	  Soft-IRQ statistics are added to `System'. 
	* Diskstats now collect read and write bytes, not sectors.
	* Ping statistics can now be collected for more than one host. There
	  is no default any more: If no host is given no host will be pinged.
	* A self-written patch for libping has been applied so it builds
	  cleanly.

2005-09-01, Version 1.8.1 (Revision 123)
	* Much improved configure-script: libraries and features may now be
	  disabled.
	* More detailed warnings/error messages when RRD update fails.

2005-08-29, Version 1.8.0:
	* Support for collecting disk statistics under Solaris.

2005-08-25, Version 1.7.0:
	* Support for libstatgrab[1] for load, memory usage and network
	  traffic. CPU- and disk-usage are not (yet) supported, since
	  libstatgrab returns insufficient information. I will contact the
	  authors.
	* Improved the CPU-initialization code for Solaris. Apparently CPUs
	  aren't necessarily counted linear which is now handled correctly.
	[1]: http://www.i-scream.org/libstatgrab/

2005-08-21, Version 1.6.0:
	* Basic support for Solaris: System load and cpu-usage can be
	  collected under Solaris, too. Other stats will follow later.
	* Many fixes in the autoconf-script
	* Collection/Museum scripts have been added under contrib/museum
	* collectd may now be started in unprivileged mode, though ping
	  statistics will not work.

2005-07-17, Version 1.5.1:
	* Diskstats-RRDs now use major/minor for naming. Some systems have
	  weird strings as disk-names..

2005-07-17, Version 1.5:
	* A new module, diskstats, has been added. It collects information
	  about the disks and partitions.

2005-07-11, Version 1.4.2:
	* The meminfo module has been changed to work with more platforms
	  and/or kernel versions.

2005-07-10, Version 1.4.1: Correct traffic stats
	* The traffic rrd-file is now created with DS-type `COUNTER' which I
	  forgot to correct when I changed that module.

2005-07-09, Version 1.4: More traffic stats
	* Traffic is now collected for all interfaces that can be found
	* Temperature-statistics are read from lm-sensors if available

2005-07-08, Version 1.3: CPU stats
	* Collecting CPU statistics now

2004-07-12, Version 1.2: Using syslog
	* collectd is now using the syslog facility to report errors, warnings
	  and the like..
	* The default directory is now /var/db/collectd

2004-07-10, Version 1.1: Minor changes
	* Nothing really useful to say ;)

2004-07-09, Version 1.0: Initial Version
	* The following modules are provided:
	  * Load average
	  * Ping time
	  * Traffic
	  * Memory info<|MERGE_RESOLUTION|>--- conflicted
+++ resolved
@@ -1,4 +1,3 @@
-<<<<<<< HEAD
 2009-06-02, Version 4.7.1
 	* Build system: Detection of Java has been improved and missing
 	  details have been added to the configuration summary. Support for
@@ -61,7 +60,7 @@
 	  deviation of round-trip times has been added.
 	* uptime plugin: The new uptime plugin can collect the server's
 	  uptime. Thanks to Marco Chiappero for the patch.
-=======
+
 2009-07-18, Version 4.6.4
 	* collectd: Okay-notifications have been fixed. Thanks to Andrés J.
 	  Díaz for fixing this bug.
@@ -69,7 +68,6 @@
 	  code. The bug may result in an assertion failure.
 	* memcached plugin: Portability fix for Solaris. Thanks to Amit Gupta
 	  for reposting the bug.
->>>>>>> 28804fd5
 
 2009-06-02, Version 4.6.3
 	* Build system, various plugins: Many build fixes for FreeBSD,
