dnl Process this file with autoconf to produce a configure script.
AC_INIT(collectd, m4_esyscmd(./version-gen.sh))
AC_CONFIG_SRCDIR(src/collectd.c)
AC_CONFIG_HEADERS(src/config.h)
AC_CONFIG_AUX_DIR([libltdl/config])

m4_ifdef([LT_PACKAGE_VERSION],
	# libtool >= 2.2
	[
	 LT_CONFIG_LTDL_DIR([libltdl])
	 LT_INIT([dlopen])
	 LTDL_INIT([convenience])
	 AC_DEFINE(LIBTOOL_VERSION, 2, [Define to used libtool version.])
	]
,
	# libtool <= 1.5
	[
	 AC_LIBLTDL_CONVENIENCE
	 AC_SUBST(LTDLINCL)
	 AC_SUBST(LIBLTDL)
	 AC_LIBTOOL_DLOPEN
	 AC_CONFIG_SUBDIRS(libltdl)
	 AC_DEFINE(LIBTOOL_VERSION, 1, [Define to used libtool version.])
	]
)

AM_INIT_AUTOMAKE(dist-bzip2)
AC_LANG(C)

AC_PREFIX_DEFAULT("/opt/collectd")

AC_SYS_LARGEFILE

#
# Checks for programs.
#
AC_PROG_CC
AC_PROG_CPP
AC_PROG_INSTALL
AC_PROG_LN_S
AC_PROG_MAKE_SET
AM_PROG_CC_C_O
AM_CONDITIONAL(COMPILER_IS_GCC, test "x$GCC" = "xyes")

AC_DISABLE_STATIC
AC_PROG_LIBTOOL
AC_PROG_LEX
AC_PROG_YACC
PKG_PROG_PKG_CONFIG

AC_CHECK_PROG([have_protoc_c], [protoc-c], [yes], [no])
AM_CONDITIONAL(HAVE_PROTOC_C, test "x$have_protoc_c" = "xyes")

AC_MSG_CHECKING([for kernel type ($host_os)])
case $host_os in
	*linux*)
	AC_DEFINE([KERNEL_LINUX], 1, [True if program is to be compiled for a Linux kernel])
	ac_system="Linux"
	;;
	*solaris*)
	AC_DEFINE([KERNEL_SOLARIS], 1, [True if program is to be compiled for a Solaris kernel])
	ac_system="Solaris"
	;;
	*darwin*)
	ac_system="Darwin"
	;;
	*openbsd*)
	ac_system="OpenBSD"
	;;
	*aix*)
	AC_DEFINE([KERNEL_AIX], 1, [True if program is to be compiled for a AIX kernel])
	ac_system="AIX"
	;;
	*)
	ac_system="unknown"
esac
AC_MSG_RESULT([$ac_system])

if test "x$ac_system" = "xLinux"
then
	AC_ARG_VAR([KERNEL_DIR], [path to Linux kernel sources])
	if test -z "$KERNEL_DIR"
	then
		KERNEL_DIR="/lib/modules/`uname -r`/source"
	fi

	KERNEL_CFLAGS="-I$KERNEL_DIR/include"
	AC_SUBST(KERNEL_CFLAGS)
fi

if test "x$ac_system" = "xSolaris"
then
	AC_DEFINE(_POSIX_PTHREAD_SEMANTICS, 1, [Define to enforce POSIX thread semantics under Solaris.])
fi
if test "x$ac_system" = "xAIX"
then
	AC_DEFINE(_THREAD_SAFE_ERRNO, 1, [Define to use the thread-safe version of errno under AIX.])
fi

# Where to install .pc files.
pkgconfigdir="${libdir}/pkgconfig"
AC_SUBST(pkgconfigdir)

# Check for standards compliance mode
AC_ARG_ENABLE(standards,
	      AS_HELP_STRING([--enable-standards], [Enable standards compliance mode]),
	      [enable_standards="$enableval"],
	      [enable_standards="no"])
if test "x$enable_standards" = "xyes"
then
	AC_DEFINE(_ISOC99_SOURCE,        1, [Define to enforce ISO C99 compliance.])
	AC_DEFINE(_POSIX_C_SOURCE, 200809L, [Define to enforce POSIX.1-2008 compliance.])
	AC_DEFINE(_XOPEN_SOURCE,       700, [Define to enforce X/Open 7 (XSI) compliance.])
	AC_DEFINE(_REENTRANT,            1, [Define to enable reentrancy interfaces.])
	if test "x$GCC" = "xyes"
	then
		CFLAGS="$CFLAGS -std=c99"
	fi
fi
AM_CONDITIONAL(BUILD_FEATURE_STANDARDS, test "x$enable_standards" = "xyes")

#
# Checks for header files.
#
AC_HEADER_STDC
AC_HEADER_SYS_WAIT
AC_HEADER_DIRENT
AC_HEADER_STDBOOL

AC_CHECK_HEADERS(stdio.h errno.h math.h stdarg.h syslog.h fcntl.h signal.h assert.h sys/types.h sys/socket.h sys/select.h poll.h netdb.h arpa/inet.h sys/resource.h sys/param.h kstat.h regex.h sys/ioctl.h endian.h sys/isa_defs.h)

# For ping library
AC_CHECK_HEADERS(netinet/in_systm.h, [], [],
[#if HAVE_STDINT_H
# include <stdint.h>
#endif
#if HAVE_SYS_TYPES_H
# include <sys/types.h>
#endif
])
AC_CHECK_HEADERS(netinet/in.h, [], [],
[#if HAVE_STDINT_H
# include <stdint.h>
#endif
#if HAVE_SYS_TYPES_H
# include <sys/types.h>
#endif
#if HAVE_NETINET_IN_SYSTM_H
# include <netinet/in_systm.h>
#endif
])
AC_CHECK_HEADERS(netinet/ip.h, [], [],
[#if HAVE_STDINT_H
# include <stdint.h>
#endif
#if HAVE_SYS_TYPES_H
# include <sys/types.h>
#endif
#if HAVE_NETINET_IN_SYSTM_H
# include <netinet/in_systm.h>
#endif
#if HAVE_NETINET_IN_H
# include <netinet/in.h>
#endif
])
AC_CHECK_HEADERS(netinet/ip_icmp.h, [], [],
[#if HAVE_STDINT_H
# include <stdint.h>
#endif
#if HAVE_SYS_TYPES_H
# include <sys/types.h>
#endif
#if HAVE_NETINET_IN_SYSTM_H
# include <netinet/in_systm.h>
#endif
#if HAVE_NETINET_IN_H
# include <netinet/in.h>
#endif
#if HAVE_NETINET_IP_H
# include <netinet/ip.h>
#endif
])
AC_CHECK_HEADERS(netinet/ip_var.h, [], [],
[#if HAVE_STDINT_H
# include <stdint.h>
#endif
#if HAVE_SYS_TYPES_H
# include <sys/types.h>
#endif
#if HAVE_NETINET_IN_SYSTM_H
# include <netinet/in_systm.h>
#endif
#if HAVE_NETINET_IN_H
# include <netinet/in.h>
#endif
#if HAVE_NETINET_IP_H
# include <netinet/ip.h>
#endif
])
AC_CHECK_HEADERS(netinet/ip6.h, [], [],
[#if HAVE_STDINT_H
# include <stdint.h>
#endif
#if HAVE_SYS_TYPES_H
# include <sys/types.h>
#endif
#if HAVE_NETINET_IN_SYSTM_H
# include <netinet/in_systm.h>
#endif
#if HAVE_NETINET_IN_H
# include <netinet/in.h>
#endif
])
AC_CHECK_HEADERS(netinet/icmp6.h, [], [],
[#if HAVE_STDINT_H
# include <stdint.h>
#endif
#if HAVE_SYS_TYPES_H
# include <sys/types.h>
#endif
#if HAVE_NETINET_IN_SYSTM_H
# include <netinet/in_systm.h>
#endif
#if HAVE_NETINET_IN_H
# include <netinet/in.h>
#endif
#if HAVE_NETINET_IP6_H
# include <netinet/ip6.h>
#endif
])
AC_CHECK_HEADERS(netinet/tcp.h, [], [],
[#if HAVE_STDINT_H
# include <stdint.h>
#endif
#if HAVE_SYS_TYPES_H
# include <sys/types.h>
#endif
#if HAVE_NETINET_IN_SYSTM_H
# include <netinet/in_systm.h>
#endif
#if HAVE_NETINET_IN_H
# include <netinet/in.h>
#endif
#if HAVE_NETINET_IP_H
# include <netinet/ip.h>
#endif
])
AC_CHECK_HEADERS(netinet/udp.h, [], [],
[#if HAVE_STDINT_H
# include <stdint.h>
#endif
#if HAVE_SYS_TYPES_H
# include <sys/types.h>
#endif
#if HAVE_NETINET_IN_SYSTM_H
# include <netinet/in_systm.h>
#endif
#if HAVE_NETINET_IN_H
# include <netinet/in.h>
#endif
#if HAVE_NETINET_IP_H
# include <netinet/ip.h>
#endif
])

# For cpu modules
AC_CHECK_HEADERS(sys/dkstat.h)
if test "x$ac_system" = "xDarwin"
then
	AC_CHECK_HEADERS(mach/mach_init.h mach/host_priv.h mach/mach_error.h mach/mach_host.h mach/mach_port.h mach/mach_types.h mach/message.h mach/processor_set.h mach/processor.h mach/processor_info.h mach/task.h mach/thread_act.h mach/vm_region.h mach/vm_map.h mach/vm_prot.h mach/vm_statistics.h mach/kern_return.h)
	AC_CHECK_HEADERS(CoreFoundation/CoreFoundation.h IOKit/IOKitLib.h IOKit/IOTypes.h IOKit/ps/IOPSKeys.h IOKit/IOBSD.h IOKit/storage/IOBlockStorageDriver.h)
fi
AC_CHECK_HEADERS(sys/sysctl.h, [], [],
[
#if HAVE_SYS_TYPES_H
#  include <sys/types.h>
#endif
#if HAVE_SYS_PARAM_H
# include <sys/param.h>
#endif
])

AC_MSG_CHECKING([for sysctl kern.cp_times])
if test -x /sbin/sysctl
then
	/sbin/sysctl kern.cp_times 2>/dev/null
	if test $? -eq 0
	then
		AC_MSG_RESULT([yes])
		AC_DEFINE(HAVE_SYSCTL_KERN_CP_TIMES, 1,
		[Define if sysctl supports kern.cp_times])
	else
		AC_MSG_RESULT([no])
	fi
else
	AC_MSG_RESULT([no])
fi

# For hddtemp module
AC_CHECK_HEADERS(linux/major.h libgen.h)

# For the battery plugin
AC_CHECK_HEADERS(IOKit/ps/IOPowerSources.h, [], [],
[
#if HAVE_IOKIT_IOKITLIB_H
#  include <IOKit/IOKitLib.h>
#endif
#if HAVE_IOKIT_IOTYPES_H
#  include <IOKit/IOTypes.h>
#endif
])

# For the swap module
have_linux_wireless_h="no"
if test "x$ac_system" = "xLinux"
then
  AC_CHECK_HEADERS(linux/wireless.h,
		   [have_linux_wireless_h="yes"],
		   [have_linux_wireless_h="no"],
[
#include <dirent.h>
#include <sys/ioctl.h>
#include <sys/socket.h>
])
fi

# For the swap module
have_sys_swap_h="yes"
AC_CHECK_HEADERS(sys/swap.h vm/anon.h, [], [have_sys_swap_h="no"],
[
#undef _FILE_OFFSET_BITS
#undef _LARGEFILE64_SOURCE
#if HAVE_SYS_TYPES_H
#  include <sys/types.h>
#endif
#if HAVE_SYS_PARAM_H
# include <sys/param.h>
#endif
])

if test "x$have_sys_swap_h$ac_system" = "xnoSolaris"
then
	hint_64=""
	if test "x$GCC" = "xyes"
	then
		hint_64="CFLAGS='-m64'"
	else
		hint_64="CFLAGS='-xarch=v9'"
	fi
	AC_MSG_NOTICE([Solaris detected and sys/swap.h not usable. Try building a 64-bit binary ($hint_64 ./configure).])
fi

# For load module
# For the processes plugin
# For users module
AC_CHECK_HEADERS(sys/loadavg.h linux/config.h utmp.h utmpx.h)

# For interface plugin
AC_CHECK_HEADERS(ifaddrs.h)
AC_CHECK_HEADERS(net/if.h, [], [],
[
#if HAVE_SYS_TYPES_H
#  include <sys/types.h>
#endif
#if HAVE_SYS_SOCKET_H
#  include <sys/socket.h>
#endif
])
AC_CHECK_HEADERS(linux/if.h, [], [],
[
#if HAVE_SYS_TYPES_H
#  include <sys/types.h>
#endif
#if HAVE_SYS_SOCKET_H
#  include <sys/socket.h>
#endif
])
AC_CHECK_HEADERS(linux/netdevice.h, [], [],
[
#if HAVE_SYS_TYPES_H
#  include <sys/types.h>
#endif
#if HAVE_SYS_SOCKET_H
#  include <sys/socket.h>
#endif
#if HAVE_LINUX_IF_H
# include <linux/if.h>
#endif
])

# For ipvs module
have_net_ip_vs_h="no"
have_ip_vs_h="no"
if test "x$ac_system" = "xLinux"
then
	SAVE_CFLAGS="$CFLAGS"
	CFLAGS="$CFLAGS $KERNEL_CFLAGS"

	AC_CHECK_HEADERS(net/ip_vs.h, [have_net_ip_vs_h="yes"])
	AC_CHECK_HEADERS(ip_vs.h, [have_ip_vs_h="yes"])

	CFLAGS="$SAVE_CFLAGS"
fi

# For quota module
AC_CHECK_HEADERS(sys/ucred.h, [], [],
[
#if HAVE_SYS_TYPES_H
#  include <sys/types.h>
#endif
#if HAVE_SYS_PARAM_H
# include <sys/param.h>
#endif
])

# For mount interface
AC_CHECK_HEADERS(sys/mount.h, [], [],
[
#if HAVE_SYS_TYPES_H
#  include <sys/types.h>
#endif
#if HAVE_SYS_PARAM_H
# include <sys/param.h>
#endif
])

# For the email plugin
AC_CHECK_HEADERS(linux/un.h, [], [],
[
#if HAVE_SYS_SOCKET_H
#	include <sys/socket.h>
#endif
])

AC_CHECK_HEADERS(pwd.h grp.h sys/un.h ctype.h limits.h xfs/xqm.h fs_info.h fshelp.h paths.h mntent.h mnttab.h sys/fstyp.h sys/fs_types.h sys/mntent.h sys/mnttab.h sys/statfs.h sys/statvfs.h sys/vfs.h sys/vfstab.h kvm.h wordexp.h)

# For the dns plugin
AC_CHECK_HEADERS(arpa/nameser.h)
AC_CHECK_HEADERS(arpa/nameser_compat.h, [], [],
[
#if HAVE_ARPA_NAMESER_H
# include <arpa/nameser.h>
#endif
])

AC_CHECK_HEADERS(net/if_arp.h, [], [],
[#if HAVE_SYS_SOCKET_H
# include <sys/socket.h>
#endif
])
AC_CHECK_HEADERS(net/ppp_defs.h)
AC_CHECK_HEADERS(net/if_ppp.h, [], [],
[#if HAVE_NET_PPP_DEFS_H
# include <net/ppp_defs.h>
#endif
])
AC_CHECK_HEADERS(netinet/if_ether.h, [], [],
[#if HAVE_STDINT_H
# include <stdint.h>
#endif
#if HAVE_SYS_TYPES_H
# include <sys/types.h>
#endif
#if HAVE_SYS_SOCKET_H
# include <sys/socket.h>
#endif
#if HAVE_NET_IF_H
# include <net/if.h>
#endif
#if HAVE_NETINET_IN_H
# include <netinet/in.h>
#endif
])

# For the multimeter plugin
have_termios_h="no"
AC_CHECK_HEADERS(termios.h, [have_termios_h="yes"])

#
# Checks for typedefs, structures, and compiler characteristics.
#
AC_C_CONST
AC_TYPE_PID_T
AC_TYPE_SIZE_T
AC_TYPE_UID_T
AC_HEADER_TIME

#
# Checks for library functions.
#
AC_PROG_GCC_TRADITIONAL
AC_CHECK_FUNCS(gettimeofday select strdup strtol getaddrinfo getnameinfo strchr memcpy strstr strcmp strncmp strncpy strlen strncasecmp strcasecmp openlog closelog sysconf setenv if_indextoname)

AC_FUNC_STRERROR_R

SAVE_CFLAGS="$CFLAGS"
# Emulate behavior of src/Makefile.am
if test "x$GCC" = "xyes"
then
	CFLAGS="$CFLAGS -Wall -Werror"
fi

AC_CACHE_CHECK([for strtok_r],
  [c_cv_have_strtok_r_default],
  AC_LINK_IFELSE(
    AC_LANG_PROGRAM(
    [[[[
#include <stdlib.h>
#include <stdio.h>
#include <string.h>
    ]]]],
    [[[[
      char buffer[] = "foo,bar,baz";
      char *token;
      char *dummy;
      char *saveptr;

      dummy = buffer;
      saveptr = NULL;
      while ((token = strtok_r (dummy, ",", &saveptr)) != NULL)
      {
	dummy = NULL;
        printf ("token = %s;\n", token);
      }
    ]]]]),
    [c_cv_have_strtok_r_default="yes"],
    [c_cv_have_strtok_r_default="no"]
  )
)

if test "x$c_cv_have_strtok_r_default" = "xno"
then
  CFLAGS="$CFLAGS -D_REENTRANT=1"

  AC_CACHE_CHECK([if strtok_r needs _REENTRANT],
    [c_cv_have_strtok_r_reentrant],
    AC_LINK_IFELSE(
      AC_LANG_PROGRAM(
      [[[[
#include <stdlib.h>
#include <stdio.h>
#include <string.h>
      ]]]],
      [[[[
        char buffer[] = "foo,bar,baz";
        char *token;
        char *dummy;
        char *saveptr;

        dummy = buffer;
        saveptr = NULL;
        while ((token = strtok_r (dummy, ",", &saveptr)) != NULL)
        {
	  dummy = NULL;
          printf ("token = %s;\n", token);
        }
      ]]]]),
      [c_cv_have_strtok_r_reentrant="yes"],
      [AC_MSG_FAILURE([strtok_r isn't available. Please file a bugreport!])]
    )
  )
fi

CFLAGS="$SAVE_CFLAGS"
if test "x$c_cv_have_strtok_r_reentrant" = "xyes"
then
	CFLAGS="$CFLAGS -D_REENTRANT=1"
fi

AC_CHECK_FUNCS(getpwnam_r getgrnam_r setgroups regcomp regerror regexec regfree)

socket_needs_socket="no"
AC_CHECK_FUNCS(socket, [], AC_CHECK_LIB(socket, socket, [socket_needs_socket="yes"], AC_MSG_ERROR(cannot find socket)))
AM_CONDITIONAL(BUILD_WITH_LIBSOCKET, test "x$socket_needs_socket" = "xyes")

clock_gettime_needs_rt="no"
clock_gettime_needs_posix4="no"
have_clock_gettime="no"
AC_CHECK_FUNCS(clock_gettime, [have_clock_gettime="yes"])
if test "x$have_clock_gettime" = "xno"
then
	AC_CHECK_LIB(rt, clock_gettime, [clock_gettime_needs_rt="yes"
					 have_clock_gettime="yes"])
fi
if test "x$have_clock_gettime" = "xno"
then
	AC_CHECK_LIB(posix4, clock_gettime, [clock_gettime_needs_posix4="yes"
					     have_clock_gettime="yes"])
fi
if test "x$have_clock_gettime" = "xyes"
then
	AC_DEFINE(HAVE_CLOCK_GETTIME, 1, [Define if the clock_gettime(2) function is available.])
else
	AC_MSG_WARN(cannot find clock_gettime)
fi

nanosleep_needs_rt="no"
nanosleep_needs_posix4="no"
AC_CHECK_FUNCS(nanosleep,
    [],
    AC_CHECK_LIB(rt, nanosleep,
        [nanosleep_needs_rt="yes"],
        AC_CHECK_LIB(posix4, nanosleep,
            [nanosleep_needs_posix4="yes"],
            AC_MSG_ERROR(cannot find nanosleep))))

AM_CONDITIONAL(BUILD_WITH_LIBRT, test "x$clock_gettime_needs_rt" = "xyes" || test "x$nanosleep_needs_rt" = "xyes")
AM_CONDITIONAL(BUILD_WITH_LIBPOSIX4, test "x$clock_gettime_needs_posix4" = "xyes" || test "x$nanosleep_needs_posix4" = "xyes")

AC_CHECK_FUNCS(sysctl, [have_sysctl="yes"], [have_sysctl="no"])
AC_CHECK_FUNCS(sysctlbyname, [have_sysctlbyname="yes"], [have_sysctlbyname="no"])
AC_CHECK_FUNCS(host_statistics, [have_host_statistics="yes"], [have_host_statistics="no"])
AC_CHECK_FUNCS(processor_info, [have_processor_info="yes"], [have_processor_info="no"])
AC_CHECK_FUNCS(thread_info, [have_thread_info="yes"], [have_thread_info="no"])
AC_CHECK_FUNCS(statfs, [have_statfs="yes"], [have_statfs="no"])
AC_CHECK_FUNCS(statvfs, [have_statvfs="yes"], [have_statvfs="no"])
AC_CHECK_FUNCS(getifaddrs, [have_getifaddrs="yes"], [have_getifaddrs="no"])
AC_CHECK_FUNCS(getloadavg, [have_getloadavg="yes"], [have_getloadavg="no"])
AC_CHECK_FUNCS(syslog, [have_syslog="yes"], [have_syslog="no"])
AC_CHECK_FUNCS(getutent, [have_getutent="yes"], [have_getutent="no"])
AC_CHECK_FUNCS(getutxent, [have_getutxent="yes"], [have_getutxent="no"])

# Check for strptime {{{
if test "x$GCC" = "xyes"
then
	SAVE_CFLAGS="$CFLAGS"
	CFLAGS="$CFLAGS -Wall -Wextra -Werror"
fi

AC_CHECK_FUNCS(strptime, [have_strptime="yes"], [have_strptime="no"])
if test "x$have_strptime" = "xyes"
then
	AC_CACHE_CHECK([whether strptime is exported by default],
		       [c_cv_have_strptime_default],
		       AC_COMPILE_IFELSE(
AC_LANG_PROGRAM(
[[
AC_INCLUDES_DEFAULT
#include <time.h>
]],
[[
 struct tm stm;
 (void) strptime ("2010-12-30%13:42:42", "%Y-%m-%dT%T", &stm);
]]),
		       [c_cv_have_strptime_default="yes"],
		       [c_cv_have_strptime_default="no"]))
fi
if test "x$have_strptime" = "xyes" && test "x$c_cv_have_strptime_default" = "xno"
then
	AC_CACHE_CHECK([whether strptime needs standards mode],
		       [c_cv_have_strptime_standards],
		       AC_COMPILE_IFELSE(
AC_LANG_PROGRAM(
[[
#ifndef _ISOC99_SOURCE
# define _ISOC99_SOURCE 1
#endif
#ifndef _POSIX_C_SOURCE
# define _POSIX_C_SOURCE 200112L
#endif
#ifndef _XOPEN_SOURCE
# define _XOPEN_SOURCE 500
#endif
AC_INCLUDES_DEFAULT
#include <time.h>
]],
[[
 struct tm stm;
 (void) strptime ("2010-12-30%13:42:42", "%Y-%m-%dT%T", &stm);
]]),
		       [c_cv_have_strptime_standards="yes"],
		       [c_cv_have_strptime_standards="no"]))

	if test "x$c_cv_have_strptime_standards" = "xyes"
	then
		AC_DEFINE([STRPTIME_NEEDS_STANDARDS], 1, [Set to true if strptime is only exported in X/Open mode (GNU libc).])
	else
		have_strptime="no"
	fi
fi

if test "x$GCC" = "xyes"
then
	CFLAGS="$SAVE_CFLAGS"
fi

# }}} Check for strptime

AC_CHECK_FUNCS(swapctl, [have_swapctl="yes"], [have_swapctl="no"])
if test "x$have_swapctl" = "xyes"; then
        AC_CACHE_CHECK([whether swapctl takes two arguments],
                [c_cv_have_swapctl_two_args],
                AC_COMPILE_IFELSE(
                        AC_LANG_PROGRAM([[AC_INCLUDES_DEFAULT
#if HAVE_SYS_SWAP_H && !defined(_LP64) && _FILE_OFFSET_BITS == 64
#  undef _FILE_OFFSET_BITS
#  undef _LARGEFILE64_SOURCE
#endif
#include <sys/stat.h>
#include <sys/swap.h>]],
                                [[
                                int num = swapctl(0, NULL);
                                ]]
                        ),
                        [c_cv_have_swapctl_two_args="yes"],
                        [c_cv_have_swapctl_two_args="no"]
                )
        )
        AC_CACHE_CHECK([whether swapctl takes three arguments],
                [c_cv_have_swapctl_three_args],
                AC_COMPILE_IFELSE(
                        AC_LANG_PROGRAM([[AC_INCLUDES_DEFAULT
#if HAVE_SYS_SWAP_H && !defined(_LP64) && _FILE_OFFSET_BITS == 64
#  undef _FILE_OFFSET_BITS
#  undef _LARGEFILE64_SOURCE
#endif
#include <sys/stat.h>
#include <sys/swap.h>]],
                                [[
                                int num = swapctl(0, NULL,0);
                                ]]
                        ),
                        [c_cv_have_swapctl_three_args="yes"],
                        [c_cv_have_swapctl_three_args="no"]
                )
        )
fi
# Check for different versions of `swapctl' here..
if test "x$have_swapctl" = "xyes"; then
        if test "x$c_cv_have_swapctl_two_args" = "xyes"; then
                AC_DEFINE(HAVE_SWAPCTL_TWO_ARGS, 1,
                          [Define if the function swapctl exists and takes two arguments.])
        fi
        if test "x$c_cv_have_swapctl_three_args" = "xyes"; then
                AC_DEFINE(HAVE_SWAPCTL_THREE_ARGS, 1,
                          [Define if the function swapctl exists and takes three arguments.])
        fi
fi

# Check for NAN
AC_ARG_WITH(nan-emulation, [AS_HELP_STRING([--with-nan-emulation], [use emulated NAN. For crosscompiling only.])],
[
 if test "x$withval" = "xno"; then
	 nan_type="none"
 else if test "x$withval" = "xyes"; then
	 nan_type="zero"
 else
	 nan_type="$withval"
 fi; fi
],
[nan_type="none"])
if test "x$nan_type" = "xnone"; then
  AC_CACHE_CHECK([whether NAN is defined by default],
    [c_cv_have_nan_default],
    AC_COMPILE_IFELSE(
      AC_LANG_PROGRAM(
      [[
#include <stdlib.h>
#include <math.h>
static double foo = NAN;
      ]],
      [[
       if (isnan (foo))
        return 0;
       else
	return 1;
      ]]),
      [c_cv_have_nan_default="yes"],
      [c_cv_have_nan_default="no"]
    )
  )
  if test "x$c_cv_have_nan_default" = "xyes"
  then
    nan_type="default"
  fi
fi
if test "x$nan_type" = "xnone"; then
  AC_CACHE_CHECK([whether NAN is defined by __USE_ISOC99],
    [c_cv_have_nan_isoc],
    AC_COMPILE_IFELSE(
      AC_LANG_PROGRAM(
      [[
#include <stdlib.h>
#define __USE_ISOC99 1
#include <math.h>
static double foo = NAN;
      ]],
      [[
       if (isnan (foo))
        return 0;
       else
	return 1;
      ]]),
      [c_cv_have_nan_isoc="yes"],
      [c_cv_have_nan_isoc="no"]
    )
  )
  if test "x$c_cv_have_nan_isoc" = "xyes"
  then
    nan_type="isoc99"
  fi
fi
if test "x$nan_type" = "xnone"; then
  SAVE_LDFLAGS=$LDFLAGS
  LDFLAGS="$LDFLAGS -lm"
  AC_CACHE_CHECK([whether NAN can be defined by 0/0],
    [c_cv_have_nan_zero],
    AC_RUN_IFELSE(
      AC_LANG_PROGRAM(
      [[
#include <stdlib.h>
#include <math.h>
#ifdef NAN
# undef NAN
#endif
#define NAN (0.0 / 0.0)
#ifndef isnan
# define isnan(f) ((f) != (f))
#endif
static double foo = NAN;
      ]],
      [[
       if (isnan (foo))
        return 0;
       else
	return 1;
      ]]),
      [c_cv_have_nan_zero="yes"],
      [c_cv_have_nan_zero="no"]
    )
  )
  LDFLAGS=$SAVE_LDFLAGS
  if test "x$c_cv_have_nan_zero" = "xyes"
  then
    nan_type="zero"
  fi
fi

if test "x$nan_type" = "xdefault"; then
  AC_DEFINE(NAN_STATIC_DEFAULT, 1,
    [Define if NAN is defined by default and can initialize static variables.])
else if test "x$nan_type" = "xisoc99"; then
  AC_DEFINE(NAN_STATIC_ISOC, 1,
    [Define if NAN is defined by __USE_ISOC99 and can initialize static variables.])
else if test "x$nan_type" = "xzero"; then
  AC_DEFINE(NAN_ZERO_ZERO, 1,
    [Define if NAN can be defined as (0.0 / 0.0)])
else
  AC_MSG_ERROR([Didn't find out how to statically initialize variables to NAN. Sorry.])
fi; fi; fi

AC_ARG_WITH(fp-layout, [AS_HELP_STRING([--with-fp-layout], [set the memory layout of doubles. For crosscompiling only.])],
[
 if test "x$withval" = "xnothing"; then
 	fp_layout_type="nothing"
 else if test "x$withval" = "xendianflip"; then
 	fp_layout_type="endianflip"
 else if test "x$withval" = "xintswap"; then
 	fp_layout_type="intswap"
 else
 	AC_MSG_ERROR([Invalid argument for --with-fp-layout. Valid arguments are: nothing, endianflip, intswap]);
fi; fi; fi
],
[fp_layout_type="unknown"])

if test "x$fp_layout_type" = "xunknown"; then
  AC_CACHE_CHECK([if doubles are stored in x86 representation],
    [c_cv_fp_layout_need_nothing],
    AC_RUN_IFELSE(
      AC_LANG_PROGRAM(
      [[[[
#include <stdlib.h>
#include <stdio.h>
#include <string.h>
#if HAVE_STDINT_H
# include <stdint.h>
#endif
#if HAVE_INTTYPES_H
# include <inttypes.h>
#endif
#if HAVE_STDBOOL_H
# include <stdbool.h>
#endif
      ]]]],
      [[[[
	uint64_t i0;
	uint64_t i1;
	uint8_t c[8];
	double d;

	d = 8.642135e130; 
	memcpy ((void *) &i0, (void *) &d, 8);

	i1 = i0;
	memcpy ((void *) c, (void *) &i1, 8);

	if ((c[0] == 0x2f) && (c[1] == 0x25)
			&& (c[2] == 0xc0) && (c[3] == 0xc7)
			&& (c[4] == 0x43) && (c[5] == 0x2b)
			&& (c[6] == 0x1f) && (c[7] == 0x5b))
		return (0);
	else
		return (1);
      ]]]]),
      [c_cv_fp_layout_need_nothing="yes"],
      [c_cv_fp_layout_need_nothing="no"]
    )
  )
  if test "x$c_cv_fp_layout_need_nothing" = "xyes"; then
    fp_layout_type="nothing"
  fi
fi
if test "x$fp_layout_type" = "xunknown"; then
  AC_CACHE_CHECK([if endianflip converts to x86 representation],
    [c_cv_fp_layout_need_endianflip],
    AC_RUN_IFELSE(
      AC_LANG_PROGRAM(
      [[[[
#include <stdlib.h>
#include <stdio.h>
#include <string.h>
#if HAVE_STDINT_H
# include <stdint.h>
#endif
#if HAVE_INTTYPES_H
# include <inttypes.h>
#endif
#if HAVE_STDBOOL_H
# include <stdbool.h>
#endif
#define endianflip(A) ((((uint64_t)(A) & 0xff00000000000000LL) >> 56) | \
                       (((uint64_t)(A) & 0x00ff000000000000LL) >> 40) | \
                       (((uint64_t)(A) & 0x0000ff0000000000LL) >> 24) | \
                       (((uint64_t)(A) & 0x000000ff00000000LL) >> 8)  | \
                       (((uint64_t)(A) & 0x00000000ff000000LL) << 8)  | \
                       (((uint64_t)(A) & 0x0000000000ff0000LL) << 24) | \
                       (((uint64_t)(A) & 0x000000000000ff00LL) << 40) | \
                       (((uint64_t)(A) & 0x00000000000000ffLL) << 56))
      ]]]],
      [[[[
	uint64_t i0;
	uint64_t i1;
	uint8_t c[8];
	double d;

	d = 8.642135e130; 
	memcpy ((void *) &i0, (void *) &d, 8);

	i1 = endianflip (i0);
	memcpy ((void *) c, (void *) &i1, 8);

	if ((c[0] == 0x2f) && (c[1] == 0x25)
			&& (c[2] == 0xc0) && (c[3] == 0xc7)
			&& (c[4] == 0x43) && (c[5] == 0x2b)
			&& (c[6] == 0x1f) && (c[7] == 0x5b))
		return (0);
	else
		return (1);
      ]]]]),
      [c_cv_fp_layout_need_endianflip="yes"],
      [c_cv_fp_layout_need_endianflip="no"]
    )
  )
  if test "x$c_cv_fp_layout_need_endianflip" = "xyes"; then
    fp_layout_type="endianflip"
  fi
fi
if test "x$fp_layout_type" = "xunknown"; then
  AC_CACHE_CHECK([if intswap converts to x86 representation],
    [c_cv_fp_layout_need_intswap],
    AC_RUN_IFELSE(
      AC_LANG_PROGRAM(
      [[[[
#include <stdlib.h>
#include <stdio.h>
#include <string.h>
#if HAVE_STDINT_H
# include <stdint.h>
#endif
#if HAVE_INTTYPES_H
# include <inttypes.h>
#endif
#if HAVE_STDBOOL_H
# include <stdbool.h>
#endif
#define intswap(A)    ((((uint64_t)(A) & 0xffffffff00000000LL) >> 32) | \
                       (((uint64_t)(A) & 0x00000000ffffffffLL) << 32))
      ]]]],
      [[[[
	uint64_t i0;
	uint64_t i1;
	uint8_t c[8];
	double d;

	d = 8.642135e130; 
	memcpy ((void *) &i0, (void *) &d, 8);

	i1 = intswap (i0);
	memcpy ((void *) c, (void *) &i1, 8);

	if ((c[0] == 0x2f) && (c[1] == 0x25)
			&& (c[2] == 0xc0) && (c[3] == 0xc7)
			&& (c[4] == 0x43) && (c[5] == 0x2b)
			&& (c[6] == 0x1f) && (c[7] == 0x5b))
		return (0);
	else
		return (1);
      ]]]]),
      [c_cv_fp_layout_need_intswap="yes"],
      [c_cv_fp_layout_need_intswap="no"]
    )
  )
  if test "x$c_cv_fp_layout_need_intswap" = "xyes"; then
    fp_layout_type="intswap"
  fi
fi

if test "x$fp_layout_type" = "xnothing"; then
  AC_DEFINE(FP_LAYOUT_NEED_NOTHING, 1,
  [Define if doubles are stored in x86 representation.])
else if test "x$fp_layout_type" = "xendianflip"; then
  AC_DEFINE(FP_LAYOUT_NEED_ENDIANFLIP, 1,
  [Define if endianflip is needed to convert to x86 representation.])
else if test "x$fp_layout_type" = "xintswap"; then
  AC_DEFINE(FP_LAYOUT_NEED_INTSWAP, 1,
  [Define if intswap is needed to convert to x86 representation.])
else
  AC_MSG_ERROR([Didn't find out how doubles are stored in memory. Sorry.])
fi; fi; fi

have_getfsstat="no"
AC_CHECK_FUNCS(getfsstat, [have_getfsstat="yes"])
have_getvfsstat="no"
AC_CHECK_FUNCS(getvfsstat, [have_getvfsstat="yes"])
have_listmntent="no"
AC_CHECK_FUNCS(listmntent, [have_listmntent="yes"])

have_getmntent="no"
AC_CHECK_FUNCS(getmntent, [have_getmntent="c"])
if test "x$have_getmntent" = "xno"; then
	AC_CHECK_LIB(sun, getmntent, [have_getmntent="sun"])
fi
if test "x$have_getmntent" = "xno"; then
	AC_CHECK_LIB(seq, getmntent, [have_getmntent="seq"])
fi
if test "x$have_getmntent" = "xno"; then
	AC_CHECK_LIB(gen, getmntent, [have_getmntent="gen"])
fi

if test "x$have_getmntent" = "xc"; then
	AC_CACHE_CHECK([whether getmntent takes one argument],
		[c_cv_have_one_getmntent],
		AC_COMPILE_IFELSE(
			AC_LANG_PROGRAM([[AC_INCLUDES_DEFAULT
#include "$srcdir/src/utils_mount.h"]],
				[[
				 FILE *fh;
				 struct mntent *me;
				 fh = setmntent ("/etc/mtab", "r");
				 me = getmntent (fh);
				]]
			),
			[c_cv_have_one_getmntent="yes"],
			[c_cv_have_one_getmntent="no"]
		)
	)
	AC_CACHE_CHECK([whether getmntent takes two arguments],
		[c_cv_have_two_getmntent],
		AC_COMPILE_IFELSE(
			AC_LANG_PROGRAM([[AC_INCLUDES_DEFAULT
#include "$srcdir/src/utils_mount.h"]],
				[[
				 FILE *fh;
				 struct mnttab mt;
				 int status;
				 fh = fopen ("/etc/mnttab", "r");
				 status = getmntent (fh, &mt);
				]]
			),
			[c_cv_have_two_getmntent="yes"],
			[c_cv_have_two_getmntent="no"]
		)
	)
fi

# Check for different versions of `getmntent' here..

if test "x$have_getmntent" = "xc"; then
	if test "x$c_cv_have_one_getmntent" = "xyes"; then
		AC_DEFINE(HAVE_ONE_GETMNTENT, 1,
			  [Define if the function getmntent exists and takes one argument.])
	fi
	if test "x$c_cv_have_two_getmntent" = "xyes"; then
		AC_DEFINE(HAVE_TWO_GETMNTENT, 1,
			  [Define if the function getmntent exists and takes two arguments.])
	fi
fi
if test "x$have_getmntent" = "xsun"; then
	AC_DEFINE(HAVE_SUN_GETMNTENT, 1,
		  [Define if the function getmntent exists. It's the version from libsun.])
fi
if test "x$have_getmntent" = "xseq"; then
	AC_DEFINE(HAVE_SEQ_GETMNTENT, 1,
		  [Define if the function getmntent exists. It's the version from libseq.])
fi
if test "x$have_getmntent" = "xgen"; then
	AC_DEFINE(HAVE_GEN_GETMNTENT, 1,
		  [Define if the function getmntent exists. It's the version from libgen.])
fi

# Check for htonll
AC_MSG_CHECKING([if have htonll defined])

    have_htonll="no"
    AC_LINK_IFELSE([
       AC_LANG_PROGRAM([
#include <sys/types.h>
#include <netinet/in.h>
#if HAVE_INTTYPES_H
# include <inttypes.h>
#endif
       ], [
          return htonll(0);
       ])
    ], [
      have_htonll="yes"
      AC_DEFINE(HAVE_HTONLL, 1, [Define if the function htonll exists.])
    ])
 
AC_MSG_RESULT([$have_htonll])

# Check for structures
AC_CHECK_MEMBERS([struct if_data.ifi_ibytes, struct if_data.ifi_opackets, struct if_data.ifi_ierrors],
	[AC_DEFINE(HAVE_STRUCT_IF_DATA, 1, [Define if struct if_data exists and is usable.])],
	[],
	[
	#include <sys/types.h>
	#include <sys/socket.h>
	#include <net/if.h>
	])
AC_CHECK_MEMBERS([struct net_device_stats.rx_bytes, struct net_device_stats.tx_packets, struct net_device_stats.rx_errors],
	[AC_DEFINE(HAVE_STRUCT_NET_DEVICE_STATS, 1, [Define if struct net_device_stats exists and is usable.])],
	[],
	[
	#include <sys/types.h>
	#include <sys/socket.h>
	#include <linux/if.h>
	#include <linux/netdevice.h>
	])

AC_CHECK_MEMBERS([struct ip_mreqn.imr_ifindex], [],
	[],
	[
	#include <netinet/in.h>
	#include <net/if.h>
	])

AC_CHECK_MEMBERS([struct kinfo_proc.ki_pid, struct kinfo_proc.ki_rssize, struct kinfo_proc.ki_rusage],
	[
		AC_DEFINE(HAVE_STRUCT_KINFO_PROC_FREEBSD, 1,
			[Define if struct kinfo_proc exists in the FreeBSD variant.])
		have_struct_kinfo_proc_freebsd="yes"
	],
	[
		have_struct_kinfo_proc_freebsd="no"
	],
	[
#include <kvm.h>
#include <sys/param.h>
#include <sys/sysctl.h>
#include <sys/user.h>
	])

AC_CHECK_MEMBERS([struct kinfo_proc.kp_proc, struct kinfo_proc.kp_eproc],
	[
		AC_DEFINE(HAVE_STRUCT_KINFO_PROC_OPENBSD, 1,
			[Define if struct kinfo_proc exists in the OpenBSD variant.])
		have_struct_kinfo_proc_openbsd="yes"
	],
	[
		have_struct_kinfo_proc_openbsd="no"
	],
	[
#include <sys/param.h>
#include <sys/sysctl.h>
#include <kvm.h>
	])

AC_CHECK_MEMBERS([struct udphdr.uh_dport, struct udphdr.uh_sport], [], [],
[#define _BSD_SOURCE
#if HAVE_STDINT_H
# include <stdint.h>
#endif
#if HAVE_SYS_TYPES_H
# include <sys/types.h>
#endif
#if HAVE_NETINET_IN_SYSTM_H
# include <netinet/in_systm.h>
#endif
#if HAVE_NETINET_IN_H
# include <netinet/in.h>
#endif
#if HAVE_NETINET_IP_H
# include <netinet/ip.h>
#endif
#if HAVE_NETINET_UDP_H
# include <netinet/udp.h>
#endif
])
AC_CHECK_MEMBERS([struct udphdr.dest, struct udphdr.source], [], [],
[#define _BSD_SOURCE
#if HAVE_STDINT_H
# include <stdint.h>
#endif
#if HAVE_SYS_TYPES_H
# include <sys/types.h>
#endif
#if HAVE_NETINET_IN_SYSTM_H
# include <netinet/in_systm.h>
#endif
#if HAVE_NETINET_IN_H
# include <netinet/in.h>
#endif
#if HAVE_NETINET_IP_H
# include <netinet/ip.h>
#endif
#if HAVE_NETINET_UDP_H
# include <netinet/udp.h>
#endif
])

AC_CHECK_MEMBERS([kstat_io_t.nwritten, kstat_io_t.writes, kstat_io_t.nwrites, kstat_io_t.wtime],
	[],
	[],
	[
#if HAVE_KSTAT_H
# include <kstat.h>
#endif
	])

#
# Checks for libraries begin here
#
with_libresolv="yes"
AC_CHECK_LIB(resolv, res_search,
[
	AC_DEFINE(HAVE_LIBRESOLV, 1, [Define to 1 if you have the 'resolv' library (-lresolv).])
],
[with_libresolv="no"])
AM_CONDITIONAL(BUILD_WITH_LIBRESOLV, test "x$with_libresolv" = "xyes")

dnl Check for HAL (hardware abstraction library)
with_libhal="yes"
AC_CHECK_LIB(hal,libhal_device_property_exists,
	     [AC_DEFINE(HAVE_LIBHAL, 1, [Define to 1 if you have 'hal' library])],
	     [with_libhal="no"])
if test "x$with_libhal" = "xyes"; then
	if test "x$PKG_CONFIG" != "x"; then
		BUILD_WITH_LIBHAL_CFLAGS="`pkg-config --cflags hal`"
		BUILD_WITH_LIBHAL_LIBS="`pkg-config --libs hal`"
		AC_SUBST(BUILD_WITH_LIBHAL_CFLAGS)
		AC_SUBST(BUILD_WITH_LIBHAL_LIBS)
	fi
fi

m4_divert_once([HELP_WITH], [
collectd additional packages:])

AM_CONDITIONAL([BUILD_AIX],[test "x$x$ac_system" = "xAIX"]) 

if test "x$ac_system" = "xAIX"
then
	with_perfstat="yes"
	with_procinfo="yes"
else
	with_perfstat="no (AIX only)"
	with_procinfo="no (AIX only)"
fi

if test "x$with_perfstat" = "xyes"
then
	AC_CHECK_LIB(perfstat, perfstat_reset, [with_perfstat="yes"], [with_perfstat="no (perfstat not found)"], [])
#	AC_CHECK_HEADERS(sys/protosw.h libperfstat.h,, [with_perfstat="no (perfstat not found)"])
fi
if test "x$with_perfstat" = "xyes"
then
	 AC_DEFINE(HAVE_PERFSTAT, 1, [Define to 1 if you have the 'perfstat' library (-lperfstat)])
	 # struct members pertaining to donation have been added to libperfstat somewhere between AIX5.3ML5 and AIX5.3ML9
	 AC_CHECK_MEMBER([perfstat_partition_type_t.b.donate_enabled], [], [], [[#include <libperfstat.h]])
	 if test "x$av_cv_member_perfstat_partition_type_t_b_donate_enabled" = "xyes"
	 then
		AC_DEFINE(PERFSTAT_SUPPORTS_DONATION, 1, [Define to 1 if your version of the 'perfstat' library supports donation])
	 fi
fi
AM_CONDITIONAL(BUILD_WITH_PERFSTAT, test "x$with_perfstat" = "xyes")

# Processes plugin under AIX.
if test "x$with_procinfo" = "xyes"
then
	AC_CHECK_HEADERS(procinfo.h,, [with_procinfo="no (procinfo.h not found)"])
fi
if test "x$with_procinfo" = "xyes"
then
	 AC_DEFINE(HAVE_PROCINFO_H, 1, [Define to 1 if you have the procinfo.h])
fi

if test "x$ac_system" = "xSolaris"
then
	with_kstat="yes"
	with_devinfo="yes"
else
	with_kstat="no (Solaris only)"
	with_devinfo="no (Solaris only)"
fi

if test "x$with_kstat" = "xyes"
then
	AC_CHECK_LIB(kstat, kstat_open, [with_kstat="yes"], [with_kstat="no (libkstat not found)"], [])
fi
if test "x$with_kstat" = "xyes"
then
	AC_CHECK_LIB(devinfo, di_init, [with_devinfo="yes"], [with_devinfo="no (not found)"], [])
	AC_CHECK_HEADERS(kstat.h,, [with_kstat="no (kstat.h not found)"])
fi
if test "x$with_kstat" = "xyes"
then
	AC_DEFINE(HAVE_LIBKSTAT, 1,
		  [Define to 1 if you have the 'kstat' library (-lkstat)])
fi
AM_CONDITIONAL(BUILD_WITH_LIBKSTAT, test "x$with_kstat" = "xyes")
AM_CONDITIONAL(BUILD_WITH_LIBDEVINFO, test "x$with_devinfo" = "xyes")

with_libiokit="no"
AC_CHECK_LIB(IOKit, IOServiceGetMatchingServices,
[
	with_libiokit="yes"
], 
[
	with_libiokit="no"
])
AM_CONDITIONAL(BUILD_WITH_LIBIOKIT, test "x$with_libiokit" = "xyes")

with_libkvm="no"
AC_CHECK_LIB(kvm, kvm_getprocs, [with_kvm_getprocs="yes"], [with_kvm_getprocs="no"])
if test "x$with_kvm_getprocs" = "xyes"
then
	AC_DEFINE(HAVE_LIBKVM_GETPROCS, 1,
		  [Define to 1 if you have the 'kvm' library with the 'kvm_getprocs' symbol (-lkvm)])
	with_libkvm="yes"
fi
AM_CONDITIONAL(BUILD_WITH_LIBKVM_GETPROCS, test "x$with_kvm_getprocs" = "xyes")

AC_CHECK_LIB(kvm, kvm_getswapinfo, [with_kvm_getswapinfo="yes"], [with_kvm_getswapinfo="no"])
if test "x$with_kvm_getswapinfo" = "xyes"
then
	AC_DEFINE(HAVE_LIBKVM_GETSWAPINFO, 1,
		  [Define to 1 if you have the 'kvm' library with the 'kvm_getswapinfo' symbol (-lkvm)])
	with_libkvm="yes"
fi
AM_CONDITIONAL(BUILD_WITH_LIBKVM_GETSWAPINFO, test "x$with_kvm_getswapinfo" = "xyes")

AC_CHECK_LIB(kvm, kvm_nlist, [with_kvm_nlist="yes"], [with_kvm_nlist="no"])
if test "x$with_kvm_nlist" = "xyes"
then
	AC_DEFINE(HAVE_LIBKVM_NLIST, 1,
		  [Define to 1 if you have the 'kvm' library with the 'kvm_nlist' symbol (-lkvm)])
	with_libkvm="yes"
fi
AM_CONDITIONAL(BUILD_WITH_LIBKVM_NLIST, test "x$with_kvm_nlist" = "xyes")

AC_CHECK_LIB(kvm, kvm_openfiles, [with_kvm_openfiles="yes"], [with_kvm_openfiles="no"])
if test "x$with_kvm_openfiles" = "xyes"
then
	AC_DEFINE(HAVE_LIBKVM_NLIST, 1,
		  [Define to 1 if you have the 'kvm' library with the 'kvm_openfiles' symbol (-lkvm)])
	with_libkvm="yes"
fi
AM_CONDITIONAL(BUILD_WITH_LIBKVM_OPENFILES, test "x$with_kvm_openfiles" = "xyes")

# --with-libcredis {{{
AC_ARG_WITH(libcredis, [AS_HELP_STRING([--with-libcredis@<:@=PREFIX@:>@], [Path to libcredis.])],
[
 if test "x$withval" = "xyes"
 then
	 with_libcredis="yes"
 else if test "x$withval" = "xno"
 then
	 with_libcredis="no"
 else
	 with_libcredis="yes"
	 LIBCREDIS_CPPFLAGS="$LIBCREDIS_CPPFLAGS -I$withval/include"
	 LIBCREDIS_LDFLAGS="$LIBCREDIS_LDFLAGS -L$withval/lib"
 fi; fi
],
[with_libcredis="yes"])

SAVE_CPPFLAGS="$CPPFLAGS"
SAVE_LDFLAGS="$LDFLAGS"

CPPFLAGS="$CPPFLAGS $LIBCREDIS_CPPFLAGS"
LDFLAGS="$LDFLAGS $LIBCREDIS_LDFLAGS"

if test "x$with_libcredis" = "xyes"
then
	if test "x$LIBCREDIS_CPPFLAGS" != "x"
	then
		AC_MSG_NOTICE([libcredis CPPFLAGS: $LIBCREDIS_CPPFLAGS])
	fi
	AC_CHECK_HEADERS(credis.h,
	[with_libcredis="yes"],
	[with_libcredis="no (credis.h not found)"])
fi
if test "x$with_libcredis" = "xyes"
then
	if test "x$LIBCREDIS_LDFLAGS" != "x"
	then
		AC_MSG_NOTICE([libcredis LDFLAGS: $LIBCREDIS_LDFLAGS])
	fi
	AC_CHECK_LIB(credis, credis_info,
	[with_libcredis="yes"],
	[with_libcredis="no (symbol 'credis_info' not found)"])

fi

CPPFLAGS="$SAVE_CPPFLAGS"
LDFLAGS="$SAVE_LDFLAGS"

if test "x$with_libcredis" = "xyes"
then
	BUILD_WITH_LIBCREDIS_CPPFLAGS="$LIBCREDIS_CPPFLAGS"
	BUILD_WITH_LIBCREDIS_LDFLAGS="$LIBCREDIS_LDFLAGS"
	AC_SUBST(BUILD_WITH_LIBCREDIS_CPPFLAGS)
	AC_SUBST(BUILD_WITH_LIBCREDIS_LDFLAGS)
fi
AM_CONDITIONAL(BUILD_WITH_LIBCREDIS, test "x$with_libcredis" = "xyes")
# }}}

# --with-libcurl {{{
with_curl_config="curl-config"
with_curl_cflags=""
with_curl_libs=""
AC_ARG_WITH(libcurl, [AS_HELP_STRING([--with-libcurl@<:@=PREFIX@:>@], [Path to libcurl.])],
[
	if test "x$withval" = "xno"
	then
		with_libcurl="no"
	else if test "x$withval" = "xyes"
	then
		with_libcurl="yes"
	else
		if test -f "$withval" && test -x "$withval"
		then
			with_curl_config="$withval"
			with_libcurl="yes"
		else if test -x "$withval/bin/curl-config"
		then
			with_curl_config="$withval/bin/curl-config"
			with_libcurl="yes"
		fi; fi
		with_libcurl="yes"
	fi; fi
],
[
	with_libcurl="yes"
])
if test "x$with_libcurl" = "xyes"
then
	with_curl_cflags=`$with_curl_config --cflags 2>/dev/null`
	curl_config_status=$?

	if test $curl_config_status -ne 0
	then
		with_libcurl="no ($with_curl_config failed)"
	else
		SAVE_CPPFLAGS="$CPPFLAGS"
		CPPFLAGS="$CPPFLAGS $with_curl_cflags"

		AC_CHECK_HEADERS(curl/curl.h, [], [with_libcurl="no (curl/curl.h not found)"], [])

		CPPFLAGS="$SAVE_CPPFLAGS"
	fi
fi
if test "x$with_libcurl" = "xyes"
then
	with_curl_libs=`$with_curl_config --libs 2>/dev/null`
	curl_config_status=$?

	if test $curl_config_status -ne 0
	then
		with_libcurl="no ($with_curl_config failed)"
	else
		AC_CHECK_LIB(curl, curl_easy_init,
		 [with_libcurl="yes"],
		 [with_libcurl="no (symbol 'curl_easy_init' not found)"],
		 [$with_curl_libs])
	fi
fi
if test "x$with_libcurl" = "xyes"
then
	BUILD_WITH_LIBCURL_CFLAGS="$with_curl_cflags"
	BUILD_WITH_LIBCURL_LIBS="$with_curl_libs"
	AC_SUBST(BUILD_WITH_LIBCURL_CFLAGS)
	AC_SUBST(BUILD_WITH_LIBCURL_LIBS)
fi
AM_CONDITIONAL(BUILD_WITH_LIBCURL, test "x$with_libcurl" = "xyes")
# }}}

# --with-libdbi {{{
with_libdbi_cppflags=""
with_libdbi_ldflags=""
AC_ARG_WITH(libdbi, [AS_HELP_STRING([--with-libdbi@<:@=PREFIX@:>@], [Path to libdbi.])],
[
	if test "x$withval" != "xno" && test "x$withval" != "xyes"
	then
		with_libdbi_cppflags="-I$withval/include"
		with_libdbi_ldflags="-L$withval/lib"
		with_libdbi="yes"
	else
		with_libdbi="$withval"
	fi
],
[
	with_libdbi="yes"
])
if test "x$with_libdbi" = "xyes"
then
	SAVE_CPPFLAGS="$CPPFLAGS"
	CPPFLAGS="$CPPFLAGS $with_libdbi_cppflags"

	AC_CHECK_HEADERS(dbi/dbi.h, [with_libdbi="yes"], [with_libdbi="no (dbi/dbi.h not found)"])

	CPPFLAGS="$SAVE_CPPFLAGS"
fi
if test "x$with_libdbi" = "xyes"
then
	SAVE_CPPFLAGS="$CPPFLAGS"
	SAVE_LDFLAGS="$LDFLAGS"
	CPPFLAGS="$CPPFLAGS $with_libdbi_cppflags"
	LDFLAGS="$LDFLAGS $with_libdbi_ldflags"

	AC_CHECK_LIB(dbi, dbi_initialize, [with_libdbi="yes"], [with_libdbi="no (Symbol 'dbi_initialize' not found)"])

	CPPFLAGS="$SAVE_CPPFLAGS"
	LDFLAGS="$SAVE_LDFLAGS"
fi
if test "x$with_libdbi" = "xyes"
then
	BUILD_WITH_LIBDBI_CPPFLAGS="$with_libdbi_cppflags"
	BUILD_WITH_LIBDBI_LDFLAGS="$with_libdbi_ldflags"
	BUILD_WITH_LIBDBI_LIBS="-ldbi"
	AC_SUBST(BUILD_WITH_LIBDBI_CPPFLAGS)
	AC_SUBST(BUILD_WITH_LIBDBI_LDFLAGS)
	AC_SUBST(BUILD_WITH_LIBDBI_LIBS)
fi
AM_CONDITIONAL(BUILD_WITH_LIBDBI, test "x$with_libdbi" = "xyes")
# }}}

# --with-libesmtp {{{
AC_ARG_WITH(libesmtp, [AS_HELP_STRING([--with-libesmtp@<:@=PREFIX@:>@], [Path to libesmtp.])],
[
	if test "x$withval" != "xno" && test "x$withval" != "xyes"
	then
		LDFLAGS="$LDFLAGS -L$withval/lib"
		CPPFLAGS="$CPPFLAGS -I$withval/include -D_THREAD_SAFE"
		with_libesmtp="yes"
	else
		with_libesmtp="$withval"
	fi
],
[
	with_libesmtp="yes"
])
if test "x$with_libesmtp" = "xyes"
then
	AC_CHECK_LIB(esmtp, smtp_create_session,
	[
		AC_DEFINE(HAVE_LIBESMTP, 1, [Define to 1 if you have the esmtp library (-lesmtp).])
	], [with_libesmtp="no (libesmtp not found)"])
fi
if test "x$with_libesmtp" = "xyes"
then
	AC_CHECK_HEADERS(libesmtp.h,
	[
		AC_DEFINE(HAVE_LIBESMTP_H, 1, [Define to 1 if you have the <libesmtp.h> header file.])
	], [with_libesmtp="no (libesmtp.h not found)"])
fi
if test "x$with_libesmtp" = "xyes"
then
	collect_libesmtp=1
else
	collect_libesmtp=0
fi
AC_DEFINE_UNQUOTED(COLLECT_LIBESMTP, [$collect_libesmtp],
	[Wether or not to use the esmtp library])
AM_CONDITIONAL(BUILD_WITH_LIBESMTP, test "x$with_libesmtp" = "xyes")
# }}}

# --with-libganglia {{{
AC_ARG_WITH(libganglia, [AS_HELP_STRING([--with-libganglia@<:@=PREFIX@:>@], [Path to libganglia.])],
[
 if test -f "$withval" && test -x "$withval"
 then
	 with_libganglia_config="$withval"
	 with_libganglia="yes"
 else if test -f "$withval/bin/ganglia-config" && test -x "$withval/bin/ganglia-config"
 then
	 with_libganglia_config="$withval/bin/ganglia-config"
	 with_libganglia="yes"
 else if test -d "$withval"
 then
	 GANGLIA_CPPFLAGS="-I$withval/include"
	 GANGLIA_LDFLAGS="-L$withval/lib"
	 with_libganglia="yes"
 else
	 with_libganglia_config="ganglia-config"
	 with_libganglia="$withval"
 fi; fi; fi
],
[
 with_libganglia_config="ganglia-config"
 with_libganglia="yes"
])

if test "x$with_libganglia" = "xyes" && test "x$with_libganglia_config" != "x"
then
	if test "x$GANGLIA_CPPFLAGS" = "x"
	then
		GANGLIA_CPPFLAGS=`"$with_libganglia_config" --cflags 2>/dev/null`
	fi

	if test "x$GANGLIA_LDFLAGS" = "x"
	then
		GANGLIA_LDFLAGS=`"$with_libganglia_config" --ldflags 2>/dev/null`
	fi

	if test "x$GANGLIA_LIBS" = "x"
	then
		GANGLIA_LIBS=`"$with_libganglia_config" --libs 2>/dev/null`
	fi
fi

SAVE_CPPFLAGS="$CPPFLAGS"
SAVE_LDFLAGS="$LDFLAGS"
CPPFLAGS="$CPPFLAGS $GANGLIA_CPPFLAGS"
LDFLAGS="$LDFLAGS $GANGLIA_LDFLAGS"

if test "x$with_libganglia" = "xyes"
then
	AC_CHECK_HEADERS(gm_protocol.h,
	[
		AC_DEFINE(HAVE_GM_PROTOCOL_H, 1,
			  [Define to 1 if you have the <gm_protocol.h> header file.])
	], [with_libganglia="no (gm_protocol.h not found)"])
fi

if test "x$with_libganglia" = "xyes"
then
	AC_CHECK_LIB(ganglia, xdr_Ganglia_value_msg,
	[
		AC_DEFINE(HAVE_LIBGANGLIA, 1,
			  [Define to 1 if you have the ganglia library (-lganglia).])
	], [with_libganglia="no (symbol xdr_Ganglia_value_msg not found)"])
fi

CPPFLAGS="$SAVE_CPPFLAGS"
LDFLAGS="$SAVE_LDFLAGS"

AC_SUBST(GANGLIA_CPPFLAGS)
AC_SUBST(GANGLIA_LDFLAGS)
AC_SUBST(GANGLIA_LIBS)
AM_CONDITIONAL(BUILD_WITH_LIBGANGLIA, test "x$with_libganglia" = "xyes")
# }}}

# --with-libgcrypt {{{
GCRYPT_CPPFLAGS="$GCRYPT_CPPFLAGS"
GCRYPT_LDFLAGS="$GCRYPT_LDFLAGS"
GCRYPT_LIBS="$GCRYPT_LIBS"
AC_ARG_WITH(libgcrypt, [AS_HELP_STRING([--with-libgcrypt@<:@=PREFIX@:>@], [Path to libgcrypt.])],
[
 if test -f "$withval" && test -x "$withval"
 then
	 with_libgcrypt_config="$withval"
	 with_libgcrypt="yes"
 else if test -f "$withval/bin/gcrypt-config" && test -x "$withval/bin/gcrypt-config"
 then
	 with_libgcrypt_config="$withval/bin/gcrypt-config"
	 with_libgcrypt="yes"
 else if test -d "$withval"
 then
	 GCRYPT_CPPFLAGS="$GCRYPT_CPPFLAGS -I$withval/include"
	 GCRYPT_LDFLAGS="$GCRYPT_LDFLAGS -L$withval/lib"
	 with_libgcrypt="yes"
 else
	 with_libgcrypt_config="gcrypt-config"
	 with_libgcrypt="$withval"
 fi; fi; fi
],
[
 with_libgcrypt_config="libgcrypt-config"
 with_libgcrypt="yes"
])

if test "x$with_libgcrypt" = "xyes" && test "x$with_libgcrypt_config" != "x"
then
	if test "x$GCRYPT_CPPFLAGS" = "x"
	then
		GCRYPT_CPPFLAGS=`"$with_libgcrypt_config" --cflags 2>/dev/null`
	fi

	if test "x$GCRYPT_LDFLAGS" = "x"
	then
		gcrypt_exec_prefix=`"$with_libgcrypt_config" --exec-prefix 2>/dev/null`
		GCRYPT_LDFLAGS="-L$gcrypt_exec_prefix/lib"
	fi

	if test "x$GCRYPT_LIBS" = "x"
	then
		GCRYPT_LIBS=`"$with_libgcrypt_config" --libs 2>/dev/null`
	fi
fi

SAVE_CPPFLAGS="$CPPFLAGS"
SAVE_LDFLAGS="$LDFLAGS"
CPPFLAGS="$CPPFLAGS $GCRYPT_CPPFLAGS"
LDFLAGS="$LDFLAGS $GCRYPT_LDFLAGS"

if test "x$with_libgcrypt" = "xyes"
then
	if test "x$GCRYPT_CPPFLAGS" != "x"
	then
		AC_MSG_NOTICE([gcrypt CPPFLAGS: $GCRYPT_CPPFLAGS])
	fi
	AC_CHECK_HEADERS(gcrypt.h,
		[with_libgcrypt="yes"],
		[with_libgcrypt="no (gcrypt.h not found)"])
fi

if test "x$with_libgcrypt" = "xyes"
then
	if test "x$GCRYPT_LDFLAGS" != "x"
	then
		AC_MSG_NOTICE([gcrypt LDFLAGS: $GCRYPT_LDFLAGS])
	fi
	AC_CHECK_LIB(gcrypt, gcry_md_hash_buffer,
		[with_libgcrypt="yes"],
		[with_libgcrypt="no (symbol gcry_md_hash_buffer not found)"])

	if test "$with_libgcrypt" != "no"; then
		AM_PATH_LIBGCRYPT(1:1.2.0,,with_libgcrypt="no (version 1.2.0+ required)")
	fi
fi

CPPFLAGS="$SAVE_CPPFLAGS"
LDFLAGS="$SAVE_LDFLAGS"

if test "x$with_libgcrypt" = "xyes"
then
	AC_DEFINE(HAVE_LIBGCRYPT, 1, [Define to 1 if you have the gcrypt library (-lgcrypt).])
fi

AC_SUBST(GCRYPT_CPPFLAGS)
AC_SUBST(GCRYPT_LDFLAGS)
AC_SUBST(GCRYPT_LIBS)
AM_CONDITIONAL(BUILD_WITH_LIBGCRYPT, test "x$with_libgcrypt" = "xyes")
# }}}

# --with-libiptc {{{
AC_ARG_WITH(libiptc, [AS_HELP_STRING([--with-libiptc@<:@=PREFIX@:>@], [Path to libiptc.])],
[
	if test "x$withval" != "xno" && test "x$withval" != "xyes"
	then
		LIBIPTC_CPPFLAGS="$LIBIPTC_CPPFLAGS -I$withval/include"
		LIBIPTC_LDFLAGS="$LIBIPTC_LDFLAGS -L$withval/lib"
		with_libiptc="yes"
	else
		with_libiptc="$withval"
	fi
],
[
	if test "x$ac_system" = "xLinux"
	then
		with_libiptc="yes"
	else
		with_libiptc="no (Linux only)"
	fi
])
SAVE_CPPFLAGS="$CPPFLAGS"
SAVE_LDFLAGS="$LDFLAGS"
CPPFLAGS="$CPPFLAGS $LIBIPTC_CPPFLAGS"
LDFLAGS="$LDFLAGS $LIBIPTC_LDFLAGS"
# check whether the header file for libiptc is available.
if test "x$with_libiptc" = "xyes"
then
	AC_CHECK_HEADERS(libiptc/libiptc.h,
			 [with_libiptc="yes"],
			 [with_libiptc="no (libiptc/libiptc.h not found)"])
fi
if test "x$with_libiptc" = "xyes"
then
	AC_CHECK_HEADERS(libiptc/libip6tc.h,
			 [with_libiptc="yes"],
			 [with_libiptc="no (libiptc/libip6tc.h not found)"])
fi
# If the header file is available, check for the required type declaractions.
# They may be missing in old versions of libiptc. In that case, they will be
# declared in the iptables plugin.
if test "x$with_libiptc" = "xyes"
then
	AC_CHECK_TYPES([iptc_handle_t, ip6tc_handle_t], [], [],
	[
#include <libiptc/libiptc.h>
#include <libiptc/libip6tc.h>
	])
fi
# Check for the iptc_init symbol in the library.
if test "x$with_libiptc" = "xyes"
then
	AC_CHECK_LIB(iptc, iptc_init,
<<<<<<< HEAD
		     [with_libiptc="yes"],
		     [with_libiptc="no (symbol 'iptc_init' not found)"])
=======
	[
		AC_DEFINE(HAVE_LIBIPTC, 1, [Define to 1 if you have the iptc library (-liptc).])
	],
	[
		with_libiptc="yes"
		with_own_libiptc="yes"
	],
	[-lip4tc -lip6tc])
fi
# The system wide version failed for some reason. Check if we have the required
# headers to build the shipped version.
if test "x$with_libiptc" = "xyes" && test "x$with_own_libiptc" = "xyes"
then
	AC_CHECK_HEADERS(linux/netfilter_ipv4/ip_tables.h linux/netfilter_ipv6/ip6_tables.h linux/netfilter/x_tables.h, [],
	[
		with_libiptc="no (Linux iptables headers not found)"
		with_own_libiptc="no"
	],
	[
#include "$srcdir/src/owniptc/ipt_kernel_headers.h"
	])
>>>>>>> 4b962d32
fi
AM_CONDITIONAL(BUILD_WITH_LIBIPTC, test "x$with_libiptc" = "xyes")
if test "x$with_libiptc" = "xyes"
then
	BUILD_WITH_LIBIPTC_CPPFLAGS="$LIBIPTC_CPPFLAGS"
	BUILD_WITH_LIBIPTC_LDFLAGS="$LIBIPTC_LDFLAGS"
	AC_SUBST(BUILD_WITH_LIBIPTC_CPPFLAGS)
	AC_SUBST(BUILD_WITH_LIBIPTC_LDFLAGS)
fi
CPPFLAGS="$SAVE_CPPFLAGS"
LDFLAGS="$SAVE_LDFLAGS"
# }}}

# --with-java {{{
with_java_home="$JAVA_HOME"
with_java_vmtype="client"
with_java_cflags=""
with_java_libs=""
JAVAC="$JAVAC"
JAR="$JAR"
AC_ARG_WITH(java, [AS_HELP_STRING([--with-java@<:@=PREFIX@:>@], [Path to Java home.])],
[
	if test "x$withval" = "xno"
	then
		with_java="no"
	else if test "x$withval" = "xyes"
	then
		with_java="yes"
	else
		with_java_home="$withval"
		with_java="yes"
	fi; fi
],
[with_java="yes"])
if test "x$with_java" = "xyes"
then
	if test -d "$with_java_home"
	then
		AC_MSG_CHECKING([for jni.h])
		TMPDIR=`find "$with_java_home" -name jni.h -type f -exec 'dirname' '{}' ';' | head -n 1`
		if test "x$TMPDIR" != "x"
		then
			AC_MSG_RESULT([found in $TMPDIR])
			JAVA_CPPFLAGS="$JAVA_CPPFLAGS -I$TMPDIR"
		else
			AC_MSG_RESULT([not found])
		fi

		AC_MSG_CHECKING([for jni_md.h])
		TMPDIR=`find "$with_java_home" -name jni_md.h -type f -exec 'dirname' '{}' ';' | head -n 1`
		if test "x$TMPDIR" != "x"
		then
			AC_MSG_RESULT([found in $TMPDIR])
			JAVA_CPPFLAGS="$JAVA_CPPFLAGS -I$TMPDIR"
		else
			AC_MSG_RESULT([not found])
		fi

		AC_MSG_CHECKING([for libjvm.so])
		TMPDIR=`find "$with_java_home" -name libjvm.so -type f -exec 'dirname' '{}' ';' | head -n 1`
		if test "x$TMPDIR" != "x"
		then
			AC_MSG_RESULT([found in $TMPDIR])
			JAVA_LDFLAGS="$JAVA_LDFLAGS -L$TMPDIR -Wl,-rpath -Wl,$TMPDIR"
		else
			AC_MSG_RESULT([not found])
		fi

		if test "x$JAVAC" = "x"
		then
			AC_MSG_CHECKING([for javac])
			TMPDIR=`find "$with_java_home" -name javac -type f | head -n 1`
			if test "x$TMPDIR" != "x"
			then
				JAVAC="$TMPDIR"
				AC_MSG_RESULT([$JAVAC])
			else
				AC_MSG_RESULT([not found])
			fi
		fi
		if test "x$JAR" = "x"
		then
			AC_MSG_CHECKING([for jar])
			TMPDIR=`find "$with_java_home" -name jar -type f | head -n 1`
			if test "x$TMPDIR" != "x"
			then
				JAR="$TMPDIR"
				AC_MSG_RESULT([$JAR])
			else
				AC_MSG_RESULT([not found])
			fi
		fi
	else if test "x$with_java_home" != "x"
	then
		AC_MSG_WARN([JAVA_HOME: No such directory: $with_java_home])
	fi; fi
fi

if test "x$JAVA_CPPFLAGS" != "x"
then
	AC_MSG_NOTICE([Building with JAVA_CPPFLAGS set to: $JAVA_CPPFLAGS])
fi
if test "x$JAVA_CFLAGS" != "x"
then
	AC_MSG_NOTICE([Building with JAVA_CFLAGS set to: $JAVA_CFLAGS])
fi
if test "x$JAVA_LDFLAGS" != "x"
then
	AC_MSG_NOTICE([Building with JAVA_LDFLAGS set to: $JAVA_LDFLAGS])
fi
if test "x$JAVAC" = "x"
then
	with_javac_path="$PATH"
	if test "x$with_java_home" != "x"
	then
		with_javac_path="$with_java_home:with_javac_path"
		if test -d "$with_java_home/bin"
		then
			with_javac_path="$with_java_home/bin:with_javac_path"
		fi
	fi

	AC_PATH_PROG(JAVAC, javac, [], "$with_javac_path")
fi
if test "x$JAVAC" = "x"
then
	with_java="no (javac not found)"
fi
if test "x$JAR" = "x"
then
	with_jar_path="$PATH"
	if test "x$with_java_home" != "x"
	then
		with_jar_path="$with_java_home:$with_jar_path"
		if test -d "$with_java_home/bin"
		then
			with_jar_path="$with_java_home/bin:$with_jar_path"
		fi
	fi

	AC_PATH_PROG(JAR, jar, [], "$with_jar_path")
fi
if test "x$JAR" = "x"
then
	with_java="no (jar not found)"
fi

SAVE_CPPFLAGS="$CPPFLAGS"
SAVE_CFLAGS="$CFLAGS"
SAVE_LDFLAGS="$LDFLAGS"
CPPFLAGS="$CPPFLAGS $JAVA_CPPFLAGS"
CFLAGS="$CFLAGS $JAVA_CFLAGS"
LDFLAGS="$LDFLAGS $JAVA_LDFLAGS"

if test "x$with_java" = "xyes"
then
	AC_CHECK_HEADERS(jni.h, [], [with_java="no (jni.h not found)"])
fi
if test "x$with_java" = "xyes"
then
	AC_CHECK_LIB(jvm, JNI_CreateJavaVM,
	[with_java="yes"],
	[with_java="no (libjvm not found)"],
	[$JAVA_LIBS])
fi
if test "x$with_java" = "xyes"
then
	JAVA_LIBS="$JAVA_LIBS -ljvm"
	AC_MSG_NOTICE([Building with JAVA_LIBS set to: $JAVA_LIBS])
fi

CPPFLAGS="$SAVE_CPPFLAGS"
CFLAGS="$SAVE_CFLAGS"
LDFLAGS="$SAVE_LDFLAGS"

AC_SUBST(JAVA_CPPFLAGS)
AC_SUBST(JAVA_CFLAGS)
AC_SUBST(JAVA_LDFLAGS)
AC_SUBST(JAVA_LIBS)
AM_CONDITIONAL(BUILD_WITH_JAVA, test "x$with_java" = "xyes")
# }}}

# --with-libmemcached {{{
with_libmemcached_cppflags=""
with_libmemcached_ldflags=""
AC_ARG_WITH(libmemcached, [AS_HELP_STRING([--with-libmemcached@<:@=PREFIX@:>@], [Path to libmemcached.])],
[
	if test "x$withval" != "xno" && test "x$withval" != "xyes"
	then
		with_libmemcached_cppflags="-I$withval/include"
		with_libmemcached_ldflags="-L$withval/lib"
		with_libmemcached="yes"
	else
		with_libmemcached="$withval"
	fi
],
[
	with_libmemcached="yes"
])
if test "x$with_libmemcached" = "xyes"
then
	SAVE_CPPFLAGS="$CPPFLAGS"
	CPPFLAGS="$CPPFLAGS $with_libmemcached_cppflags"

	AC_CHECK_HEADERS(libmemcached/memcached.h, [with_libmemcached="yes"], [with_libmemcached="no (libmemcached/memcached.h not found)"])

	CPPFLAGS="$SAVE_CPPFLAGS"
fi
if test "x$with_libmemcached" = "xyes"
then
	SAVE_CPPFLAGS="$CPPFLAGS"
	SAVE_LDFLAGS="$LDFLAGS"
	CPPFLAGS="$CPPFLAGS $with_libmemcached_cppflags"
	LDFLAGS="$LDFLAGS $with_libmemcached_ldflags"

	AC_CHECK_LIB(memcached, memcached_create, [with_libmemcached="yes"], [with_libmemcached="no (Symbol 'memcached_create' not found)"])

	CPPFLAGS="$SAVE_CPPFLAGS"
	LDFLAGS="$SAVE_LDFLAGS"
fi
if test "x$with_libmemcached" = "xyes"
then
	BUILD_WITH_LIBMEMCACHED_CPPFLAGS="$with_libmemcached_cppflags"
	BUILD_WITH_LIBMEMCACHED_LDFLAGS="$with_libmemcached_ldflags"
	BUILD_WITH_LIBMEMCACHED_LIBS="-lmemcached"
	AC_SUBST(BUILD_WITH_LIBMEMCACHED_CPPFLAGS)
	AC_SUBST(BUILD_WITH_LIBMEMCACHED_LDFLAGS)
	AC_SUBST(BUILD_WITH_LIBMEMCACHED_LIBS)
	AC_DEFINE(HAVE_LIBMEMCACHED, 1, [Define if libmemcached is present and usable.])
fi
AM_CONDITIONAL(BUILD_WITH_LIBMEMCACHED, test "x$with_libmemcached" = "xyes")
# }}}

# --with-libmodbus {{{
with_libmodbus_config=""
with_libmodbus_cflags=""
with_libmodbus_libs=""
AC_ARG_WITH(libmodbus, [AS_HELP_STRING([--with-libmodbus@<:@=PREFIX@:>@], [Path to the modbus library.])],
[
	if test "x$withval" = "xno"
	then
		with_libmodbus="no"
	else if test "x$withval" = "xyes"
	then
		with_libmodbus="use_pkgconfig"
	else if test -d "$with_libmodbus/lib"
	then
		AC_MSG_NOTICE([Not checking for libmodbus: Manually configured])
		with_libmodbus_cflags="-I$withval/include"
		with_libmodbus_libs="-L$withval/lib -lmodbus"
		with_libmodbus="yes"
	fi; fi; fi
],
[with_libmodbus="use_pkgconfig"])

# configure using pkg-config
if test "x$with_libmodbus" = "xuse_pkgconfig"
then
	if test "x$PKG_CONFIG" = "x"
	then
		with_libmodbus="no (Don't have pkg-config)"
	fi
fi
if test "x$with_libmodbus" = "xuse_pkgconfig"
then
	AC_MSG_NOTICE([Checking for modbus using $PKG_CONFIG])
	$PKG_CONFIG --exists 'modbus' 2>/dev/null
	if test $? -ne 0
	then
		with_libmodbus="no (pkg-config doesn't know modbus)"
	fi
fi
if test "x$with_libmodbus" = "xuse_pkgconfig"
then
	with_libmodbus_cflags="`$PKG_CONFIG --cflags 'modbus'`"
	if test $? -ne 0
	then
		with_libmodbus="no ($PKG_CONFIG failed)"
	fi
	with_libmodbus_libs="`$PKG_CONFIG --libs 'modbus'`"
	if test $? -ne 0
	then
		with_libmodbus="no ($PKG_CONFIG failed)"
	fi
fi
if test "x$with_libmodbus" = "xuse_pkgconfig"
then
	with_libmodbus="yes"
fi

# with_libmodbus_cflags and with_libmodbus_libs are set up now, let's do
# the actual checks.
if test "x$with_libmodbus" = "xyes"
then
	SAVE_CPPFLAGS="$CPPFLAGS"
	CPPFLAGS="$CPPFLAGS $with_libmodbus_cflags"

	AC_CHECK_HEADERS(modbus/modbus.h, [], [with_libmodbus="no (modbus/modbus.h not found)"])

	CPPFLAGS="$SAVE_CPPFLAGS"
fi
if test "x$with_libmodbus" = "xyes"
then
	SAVE_CPPFLAGS="$CPPFLAGS"
	SAVE_LDFLAGS="$LDFLAGS"

	CPPFLAGS="$CPPFLAGS $with_libmodbus_cflags"
	LDFLAGS="$LDFLAGS $with_libmodbus_libs"

	AC_CHECK_LIB(modbus, modbus_connect,
		     [with_libmodbus="yes"],
		     [with_libmodbus="no (symbol modbus_connect not found)"])

	CPPFLAGS="$SAVE_CPPFLAGS"
	LDFLAGS="$SAVE_LDFLAGS"
fi
if test "x$with_libmodbus" = "xyes"
then
	BUILD_WITH_LIBMODBUS_CFLAGS="$with_libmodbus_cflags"
	BUILD_WITH_LIBMODBUS_LIBS="$with_libmodbus_libs"
	AC_SUBST(BUILD_WITH_LIBMODBUS_CFLAGS)
	AC_SUBST(BUILD_WITH_LIBMODBUS_LIBS)
fi
# }}}

# --with-libmysql {{{
with_mysql_config="mysql_config"
with_mysql_cflags=""
with_mysql_libs=""
AC_ARG_WITH(libmysql, [AS_HELP_STRING([--with-libmysql@<:@=PREFIX@:>@], [Path to libmysql.])],
[
	if test "x$withval" = "xno"
	then
		with_libmysql="no"
	else if test "x$withval" = "xyes"
	then
		with_libmysql="yes"
	else
		if test -f "$withval" && test -x "$withval";
		then
			with_mysql_config="$withval"
		else if test -x "$withval/bin/mysql_config"
		then
			with_mysql_config="$withval/bin/mysql_config"
		fi; fi
		with_libmysql="yes"
	fi; fi
],
[
	with_libmysql="yes"
])
if test "x$with_libmysql" = "xyes"
then
	with_mysql_cflags=`$with_mysql_config --cflags 2>/dev/null`
	mysql_config_status=$?

	if test $mysql_config_status -ne 0
	then
		with_libmysql="no ($with_mysql_config failed)"
	else
		SAVE_CPPFLAGS="$CPPFLAGS"
		CPPFLAGS="$CPPFLAGS $with_mysql_cflags"

		have_mysql_h="no"
		have_mysql_mysql_h="no"
		AC_CHECK_HEADERS(mysql.h, [have_mysql_h="yes"])

		if test "x$have_mysql_h" = "xno"
		then
			AC_CHECK_HEADERS(mysql/mysql.h, [have_mysql_mysql_h="yes"])
		fi

		if test "x$have_mysql_h$have_mysql_mysql_h" = "xnono"
		then
			with_libmysql="no (mysql.h not found)"
		fi

		CPPFLAGS="$SAVE_CPPFLAGS"
	fi
fi
if test "x$with_libmysql" = "xyes"
then
	with_mysql_libs=`$with_mysql_config --libs 2>/dev/null`
	mysql_config_status=$?

	if test $mysql_config_status -ne 0
	then
		with_libmysql="no ($with_mysql_config failed)"
	else
		AC_CHECK_LIB(mysqlclient, mysql_init,
		 [with_libmysql="yes"],
		 [with_libmysql="no (symbol 'mysql_init' not found)"],
		 [$with_mysql_libs])

		AC_CHECK_LIB(mysqlclient, mysql_get_server_version,
		 [with_libmysql="yes"],
		 [with_libmysql="no (symbol 'mysql_get_server_version' not found)"],
		 [$with_mysql_libs])
	fi
fi
if test "x$with_libmysql" = "xyes"
then
	BUILD_WITH_LIBMYSQL_CFLAGS="$with_mysql_cflags"
	BUILD_WITH_LIBMYSQL_LIBS="$with_mysql_libs"
	AC_SUBST(BUILD_WITH_LIBMYSQL_CFLAGS)
	AC_SUBST(BUILD_WITH_LIBMYSQL_LIBS)
fi
AM_CONDITIONAL(BUILD_WITH_LIBMYSQL, test "x$with_libmysql" = "xyes")
# }}}

# --with-libnetlink {{{
with_libnetlink_cflags=""
with_libnetlink_libs="-lnetlink"
AC_ARG_WITH(libnetlink, [AS_HELP_STRING([--with-libnetlink@<:@=PREFIX@:>@], [Path to libnetlink.])],
[
 echo "libnetlink: withval = $withval"
 if test "x$withval" = "xyes"
 then
	 with_libnetlink="yes"
 else if test "x$withval" = "xno"
 then
	 with_libnetlink="no"
 else
	 if test -d "$withval/include"
	 then
		 with_libnetlink_cflags="-I$withval/include"
		 with_libnetlink_libs="-L$withval/lib -lnetlink"
		 with_libnetlink="yes"
	 else
		 AC_MSG_ERROR("no such directory: $withval/include")
	 fi
 fi; fi
],
[
 if test "x$ac_system" = "xLinux"
 then
	 with_libnetlink="yes"
 else
	 with_libnetlink="no (Linux only library)"
 fi
])
if test "x$with_libnetlink" = "xyes"
then
	SAVE_CFLAGS="$CFLAGS"
	CFLAGS="$CFLAGS $with_libnetlink_cflags"

	with_libnetlink="no (libnetlink.h not found)"

	AC_CHECK_HEADERS(libnetlink.h iproute/libnetlink.h linux/libnetlink.h,
	[
	 with_libnetlink="yes"
	 break
	], [],
[#include <stdio.h>
#include <sys/types.h>
#include <asm/types.h>
#include <sys/socket.h>
#include <linux/netlink.h>
#include <linux/rtnetlink.h>])
	AC_CHECK_HEADERS(linux/gen_stats.h linux/pkt_sched.h, [], [],
[#include <stdio.h>
#include <sys/types.h>
#include <asm/types.h>
#include <sys/socket.h>])

	AC_COMPILE_IFELSE(
[#include <stdio.h>
#include <sys/types.h>
#include <asm/types.h>
#include <sys/socket.h>
#include <linux/netlink.h>
#include <linux/rtnetlink.h>

int main (void)
{
	int retval = TCA_STATS2;
	return (retval);
}],
	[AC_DEFINE([HAVE_TCA_STATS2], 1, [True if the enum-member TCA_STATS2 exists])]
	[]);

	AC_COMPILE_IFELSE(
[#include <stdio.h>
#include <sys/types.h>
#include <asm/types.h>
#include <sys/socket.h>
#include <linux/netlink.h>
#include <linux/rtnetlink.h>

int main (void)
{
	int retval = TCA_STATS;
	return (retval);
}],
	[AC_DEFINE([HAVE_TCA_STATS], 1, [True if the enum-member TCA_STATS exists])]
	[]);

	CFLAGS="$SAVE_CFLAGS"
fi
if test "x$with_libnetlink" = "xyes"
then
	AC_CHECK_LIB(netlink, rtnl_open,
		     [with_libnetlink="yes"],
		     [with_libnetlink="no (symbol 'rtnl_open' not found)"],
		     [$with_libnetlink_libs])
fi
if test "x$with_libnetlink" = "xyes"
then
	BUILD_WITH_LIBNETLINK_CFLAGS="$with_libnetlink_cflags"
	BUILD_WITH_LIBNETLINK_LIBS="$with_libnetlink_libs"
	AC_SUBST(BUILD_WITH_LIBNETLINK_CFLAGS)
	AC_SUBST(BUILD_WITH_LIBNETLINK_LIBS)
fi
AM_CONDITIONAL(BUILD_WITH_LIBNETLINK, test "x$with_libnetlink" = "xyes")
# }}}

# --with-libnetapp {{{
AC_ARG_VAR([LIBNETAPP_CPPFLAGS], [C preprocessor flags required to build with libnetapp])
AC_ARG_VAR([LIBNETAPP_LDFLAGS],  [Linker flags required to build with libnetapp])
AC_ARG_VAR([LIBNETAPP_LIBS],     [Other libraries required to link against libnetapp])
LIBNETAPP_CPPFLAGS="$LIBNETAPP_CPPFLAGS"
LIBNETAPP_LDFLAGS="$LIBNETAPP_LDFLAGS"
LIBNETAPP_LIBS="$LIBNETAPP_LIBS"
AC_ARG_WITH(libnetapp, [AS_HELP_STRING([--with-libnetapp@<:@=PREFIX@:>@], [Path to libnetapp.])],
[
 if test -d "$withval"
 then
	 LIBNETAPP_CPPFLAGS="$LIBNETAPP_CPPFLAGS -I$withval/include"
	 LIBNETAPP_LDFLAGS="$LIBNETAPP_LDFLAGS -L$withval/lib"
	 with_libnetapp="yes"
 else
	 with_libnetapp="$withval"
 fi
],
[
 with_libnetapp="yes"
])

SAVE_CPPFLAGS="$CPPFLAGS"
SAVE_LDFLAGS="$LDFLAGS"
CPPFLAGS="$CPPFLAGS $LIBNETAPP_CPPFLAGS"
LDFLAGS="$LDFLAGS $LIBNETAPP_LDFLAGS"

if test "x$with_libnetapp" = "xyes"
then
	if test "x$LIBNETAPP_CPPFLAGS" != "x"
	then
		AC_MSG_NOTICE([netapp CPPFLAGS: $LIBNETAPP_CPPFLAGS])
	fi
	AC_CHECK_HEADERS(netapp_api.h,
		[with_libnetapp="yes"],
		[with_libnetapp="no (netapp_api.h not found)"])
fi

if test "x$with_libnetapp" = "xyes"
then
	if test "x$LIBNETAPP_LDFLAGS" != "x"
	then
		AC_MSG_NOTICE([netapp LDFLAGS: $LIBNETAPP_LDFLAGS])
	fi

	if test "x$LIBNETAPP_LIBS" = "x"
	then
		LIBNETAPP_LIBS="-lpthread -lxml -ladt -lssl -lm -lcrypto -lz"
	fi
	AC_MSG_NOTICE([netapp LIBS: $LIBNETAPP_LIBS])

	AC_CHECK_LIB(netapp, na_server_invoke_elem,
		[with_libnetapp="yes"],
		[with_libnetapp="no (symbol na_server_invoke_elem not found)"],
		[$LIBNETAPP_LIBS])
	LIBNETAPP_LIBS="-lnetapp $LIBNETAPP_LIBS"
fi

CPPFLAGS="$SAVE_CPPFLAGS"
LDFLAGS="$SAVE_LDFLAGS"

if test "x$with_libnetapp" = "xyes"
then
	AC_DEFINE(HAVE_LIBNETAPP, 1, [Define to 1 if you have the netapp library (-lnetapp).])
fi

AC_SUBST(LIBNETAPP_CPPFLAGS)
AC_SUBST(LIBNETAPP_LDFLAGS)
AC_SUBST(LIBNETAPP_LIBS)
AM_CONDITIONAL(BUILD_WITH_LIBNETAPP, test "x$with_libnetapp" = "xyes")
# }}}

# --with-libnetsnmp {{{
with_snmp_config="net-snmp-config"
with_snmp_cflags=""
with_snmp_libs=""
AC_ARG_WITH(libnetsnmp, [AS_HELP_STRING([--with-libnetsnmp@<:@=PREFIX@:>@], [Path to the Net-SNMPD library.])],
[
	if test "x$withval" = "xno"
	then
		with_libnetsnmp="no"
	else if test "x$withval" = "xyes"
	then
		with_libnetsnmp="yes"
	else
		if test -x "$withval"
		then
			with_snmp_config="$withval"
			with_libnetsnmp="yes"
		else
			with_snmp_config="$withval/bin/net-snmp-config"
			with_libnetsnmp="yes"
		fi
	fi; fi
],
[with_libnetsnmp="yes"])
if test "x$with_libnetsnmp" = "xyes"
then
	with_snmp_cflags=`$with_snmp_config --cflags 2>/dev/null`
	snmp_config_status=$?

	if test $snmp_config_status -ne 0
	then
		with_libnetsnmp="no ($with_snmp_config failed)"
	else
		SAVE_CPPFLAGS="$CPPFLAGS"
		CPPFLAGS="$CPPFLAGS $with_snmp_cflags"
		
		AC_CHECK_HEADERS(net-snmp/net-snmp-config.h, [], [with_libnetsnmp="no (net-snmp/net-snmp-config.h not found)"])

		CPPFLAGS="$SAVE_CPPFLAGS"
	fi
fi
if test "x$with_libnetsnmp" = "xyes"
then
	with_snmp_libs=`$with_snmp_config --libs 2>/dev/null`
	snmp_config_status=$?

	if test $snmp_config_status -ne 0
	then
		with_libnetsnmp="no ($with_snmp_config failed)"
	else
		AC_CHECK_LIB(netsnmp, init_snmp,
		[with_libnetsnmp="yes"],
		[with_libnetsnmp="no (libnetsnmp not found)"],
		[$with_snmp_libs])
	fi
fi
if test "x$with_libnetsnmp" = "xyes"
then
	BUILD_WITH_LIBSNMP_CFLAGS="$with_snmp_cflags"
	BUILD_WITH_LIBSNMP_LIBS="$with_snmp_libs"
	AC_SUBST(BUILD_WITH_LIBSNMP_CFLAGS)
	AC_SUBST(BUILD_WITH_LIBSNMP_LIBS)
fi
AM_CONDITIONAL(BUILD_WITH_LIBNETSNMP, test "x$with_libnetsnmp" = "xyes")
# }}}

# --with-liboconfig {{{
with_own_liboconfig="no"
liboconfig_LDFLAGS="$LDFLAGS"
liboconfig_CPPFLAGS="$CPPFLAGS"
AC_ARG_WITH(liboconfig, [AS_HELP_STRING([--with-liboconfig@<:@=PREFIX@:>@], [Path to liboconfig.])],
[
	if test "x$withval" != "xno" && test "x$withval" != "xyes"
	then
		if test -d "$withval/lib"
		then
			liboconfig_LDFLAGS="$LDFLAGS -L$withval/lib"
		fi
		if test -d "$withval/include"
		then
			liboconfig_CPPFLAGS="$CPPFLAGS -I$withval/include"
		fi
	fi
	if test "x$withval" = "xno"
	then
		AC_MSG_ERROR("liboconfig is required")
	fi
],
[
	with_liboconfig="yes"
])

save_LDFLAGS="$LDFLAGS"
save_CPPFLAGS="$CPPFLAGS"
LDFLAGS="$liboconfig_LDFLAGS"
CPPFLAGS="$liboconfig_CPPFLAGS"
AC_CHECK_LIB(oconfig, oconfig_parse_fh,
[
	with_liboconfig="yes"
	with_own_liboconfig="no"
],
[
	with_liboconfig="yes"
	with_own_liboconfig="yes"
	LDFLAGS="$save_LDFLAGS"
	CPPFLAGS="$save_CPPFLAGS"
])

AM_CONDITIONAL(BUILD_WITH_OWN_LIBOCONFIG, test "x$with_own_liboconfig" = "xyes")
if test "x$with_own_liboconfig" = "xyes"
then
	with_liboconfig="yes (shipped version)"
fi
# }}}

# --with-liboping {{{
AC_ARG_WITH(liboping, [AS_HELP_STRING([--with-liboping@<:@=PREFIX@:>@], [Path to liboping.])],
[
 if test "x$withval" = "xyes"
 then
	 with_liboping="yes"
 else if test "x$withval" = "xno"
 then
	 with_liboping="no"
 else
	 with_liboping="yes"
	 LIBOPING_CPPFLAGS="$LIBOPING_CPPFLAGS -I$withval/include"
	 LIBOPING_LDFLAGS="$LIBOPING_LDFLAGS -L$withval/lib"
 fi; fi
],
[with_liboping="yes"])

SAVE_CPPFLAGS="$CPPFLAGS"
SAVE_LDFLAGS="$LDFLAGS"

CPPFLAGS="$CPPFLAGS $LIBOPING_CPPFLAGS"
LDFLAGS="$LDFLAGS $LIBOPING_LDFLAGS"

if test "x$with_liboping" = "xyes"
then
	if test "x$LIBOPING_CPPFLAGS" != "x"
	then
		AC_MSG_NOTICE([liboping CPPFLAGS: $LIBOPING_CPPFLAGS])
	fi
	AC_CHECK_HEADERS(oping.h,
	[with_liboping="yes"],
	[with_liboping="no (oping.h not found)"])
fi
if test "x$with_liboping" = "xyes"
then
	if test "x$LIBOPING_LDFLAGS" != "x"
	then
		AC_MSG_NOTICE([liboping LDFLAGS: $LIBOPING_LDFLAGS])
	fi
	AC_CHECK_LIB(oping, ping_construct,
	[with_liboping="yes"],
	[with_liboping="no (symbol 'ping_construct' not found)"])
fi

CPPFLAGS="$SAVE_CPPFLAGS"
LDFLAGS="$SAVE_LDFLAGS"

if test "x$with_liboping" = "xyes"
then
	BUILD_WITH_LIBOPING_CPPFLAGS="$LIBOPING_CPPFLAGS"
	BUILD_WITH_LIBOPING_LDFLAGS="$LIBOPING_LDFLAGS"
	AC_SUBST(BUILD_WITH_LIBOPING_CPPFLAGS)
	AC_SUBST(BUILD_WITH_LIBOPING_LDFLAGS)
fi
AM_CONDITIONAL(BUILD_WITH_LIBOPING, test "x$with_liboping" = "xyes")
# }}}

# --with-oracle {{{
with_oracle_cppflags=""
with_oracle_libs=""
AC_ARG_WITH(oracle, [AS_HELP_STRING([--with-oracle@<:@=ORACLE_HOME@:>@], [Path to Oracle.])],
[
	if test "x$withval" = "xyes"
	then
		if test "x$ORACLE_HOME" = "x"
		then
			AC_MSG_WARN([Use of the Oracle library has been forced, but the environment variable ORACLE_HOME is not set.])
		fi
		with_oracle="yes"
	else if test "x$withval" = "xno"
	then
		with_oracle="no"
	else
		with_oracle="yes"
		ORACLE_HOME="$withval"
	fi; fi
],
[
	if test "x$ORACLE_HOME" = "x"
	then
		with_oracle="no (ORACLE_HOME is not set)"
	else
		with_oracle="yes"
	fi
])
if test "x$ORACLE_HOME" != "x"
then
	with_oracle_cppflags="-I$ORACLE_HOME/rdbms/public"

	if test -e "$ORACLE_HOME/lib/ldflags"
	then
		with_oracle_libs=`cat "$ORACLE_HOME/lib/ldflags"`
	fi
	#with_oracle_libs="-L$ORACLE_HOME/lib $with_oracle_libs -lclntsh"
	with_oracle_libs="-L$ORACLE_HOME/lib -lclntsh"
fi
if test "x$with_oracle" = "xyes"
then
	SAVE_CPPFLAGS="$CPPFLAGS"
	CPPFLAGS="$CPPFLAGS $with_oracle_cppflags"

	AC_CHECK_HEADERS(oci.h, [with_oracle="yes"], [with_oracle="no (oci.h not found)"])

	CPPFLAGS="$SAVE_CPPFLAGS"
fi
if test "x$with_oracle" = "xyes"
then
	SAVE_CPPFLAGS="$CPPFLAGS"
	SAVE_LDFLAGS="$LDFLAGS"
	CPPFLAGS="$CPPFLAGS $with_oracle_cppflags"
	LDFLAGS="$LDFLAGS $with_oracle_libs"

	AC_CHECK_FUNC(OCIEnvCreate, [with_oracle="yes"], [with_oracle="no (Symbol 'OCIEnvCreate' not found)"])

	CPPFLAGS="$SAVE_CPPFLAGS"
	LDFLAGS="$SAVE_LDFLAGS"
fi
if test "x$with_oracle" = "xyes"
then
	BUILD_WITH_ORACLE_CFLAGS="$with_oracle_cppflags"
	BUILD_WITH_ORACLE_LIBS="$with_oracle_libs"
	AC_SUBST(BUILD_WITH_ORACLE_CFLAGS)
	AC_SUBST(BUILD_WITH_ORACLE_LIBS)
fi
# }}}

# --with-libowcapi {{{
with_libowcapi_cppflags=""
with_libowcapi_libs="-lowcapi"
AC_ARG_WITH(libowcapi, [AS_HELP_STRING([--with-libowcapi@<:@=PREFIX@:>@], [Path to libowcapi.])],
[
	if test "x$withval" != "xno" && test "x$withval" != "xyes"
	then
		with_libowcapi_cppflags="-I$withval/include"
		with_libowcapi_libs="-L$withval/lib -lowcapi"
		with_libowcapi="yes"
	else
		with_libowcapi="$withval"
	fi
],
[
	with_libowcapi="yes"
])
if test "x$with_libowcapi" = "xyes"
then
	SAVE_CPPFLAGS="$CPPFLAGS"
	CPPFLAGS="$with_libowcapi_cppflags"
	
	AC_CHECK_HEADERS(owcapi.h, [with_libowcapi="yes"], [with_libowcapi="no (owcapi.h not found)"])

	CPPFLAGS="$SAVE_CPPFLAGS"
fi
if test "x$with_libowcapi" = "xyes"
then
	SAVE_LDFLAGS="$LDFLAGS"
	SAVE_CPPFLAGS="$CPPFLAGS"
	LDFLAGS="$with_libowcapi_libs"
	CPPFLAGS="$with_libowcapi_cppflags"
	
	AC_CHECK_LIB(owcapi, OW_get, [with_libowcapi="yes"], [with_libowcapi="no (libowcapi not found)"])

	LDFLAGS="$SAVE_LDFLAGS"
	CPPFLAGS="$SAVE_CPPFLAGS"
fi
if test "x$with_libowcapi" = "xyes"
then
	BUILD_WITH_LIBOWCAPI_CPPFLAGS="$with_libowcapi_cppflags"
	BUILD_WITH_LIBOWCAPI_LIBS="$with_libowcapi_libs"
	AC_SUBST(BUILD_WITH_LIBOWCAPI_CPPFLAGS)
	AC_SUBST(BUILD_WITH_LIBOWCAPI_LIBS)
fi
# }}}

# --with-libpcap {{{
AC_ARG_WITH(libpcap, [AS_HELP_STRING([--with-libpcap@<:@=PREFIX@:>@], [Path to libpcap.])],
[
	if test "x$withval" != "xno" && test "x$withval" != "xyes"
	then
		LDFLAGS="$LDFLAGS -L$withval/lib"
		CPPFLAGS="$CPPFLAGS -I$withval/include"
		with_libpcap="yes"
	else
		with_libpcap="$withval"
	fi
],
[
	with_libpcap="yes"
])
if test "x$with_libpcap" = "xyes"
then
	AC_CHECK_LIB(pcap, pcap_open_live,
	[
		AC_DEFINE(HAVE_LIBPCAP, 1, [Define to 1 if you have the pcap library (-lpcap).])
	], [with_libpcap="no (libpcap not found)"])
fi
if test "x$with_libpcap" = "xyes"
then
	AC_CHECK_HEADERS(pcap.h,,
			 [with_libpcap="no (pcap.h not found)"])
fi
if test "x$with_libpcap" = "xyes"
then
	AC_CHECK_HEADERS(pcap-bpf.h,,
			 [with_libpcap="no (pcap-bpf.h not found)"])
fi
AM_CONDITIONAL(BUILD_WITH_LIBPCAP, test "x$with_libpcap" = "xyes")
# }}}

# --with-libperl {{{
perl_interpreter="perl"
AC_ARG_WITH(libperl, [AS_HELP_STRING([--with-libperl@<:@=PREFIX@:>@], [Path to libperl.])],
[
 	if test -x "$withval"
	then
		perl_interpreter="$withval"
		with_libperl="yes"
	else if test "x$withval" != "xno" && test "x$withval" != "xyes"
	then
		LDFLAGS="$LDFLAGS -L$withval/lib"
		CPPFLAGS="$CPPFLAGS -I$withval/include"
		perl_interpreter="$withval/bin/perl"
		with_libperl="yes"
	else
		with_libperl="$withval"
	fi; fi
],
[
	with_libperl="yes"
])

AC_MSG_CHECKING([for perl])
perl_interpreter=`which "$perl_interpreter" 2> /dev/null`
if test -x "$perl_interpreter"
then
	AC_MSG_RESULT([yes ($perl_interpreter)])
else
	perl_interpreter=""
	AC_MSG_RESULT([no])
fi

AC_SUBST(PERL, "$perl_interpreter")

if test "x$with_libperl" = "xyes" \
	&& test -n "$perl_interpreter"
then
  SAVE_CFLAGS="$CFLAGS"
  SAVE_LDFLAGS="$LDFLAGS"
dnl ARCHFLAGS="" -> disable multi -arch on OSX (see Config_heavy.pl:fetch_string)
  PERL_CFLAGS=`ARCHFLAGS="" $perl_interpreter -MExtUtils::Embed -e ccopts`
  PERL_LDFLAGS=`ARCHFLAGS="" $perl_interpreter -MExtUtils::Embed -e ldopts`
  CFLAGS="$CFLAGS $PERL_CFLAGS"
  LDFLAGS="$LDFLAGS $PERL_LDFLAGS"

  AC_CACHE_CHECK([for libperl],
    [c_cv_have_libperl],
    AC_LINK_IFELSE(
      AC_LANG_PROGRAM(
      [[
#define PERL_NO_GET_CONTEXT
#include <EXTERN.h>
#include <perl.h>
#include <XSUB.h>
      ]],
      [[
       dTHX;
       load_module (PERL_LOADMOD_NOIMPORT,
			 newSVpv ("Collectd::Plugin::FooBar", 24),
			 Nullsv);
      ]]),
      [c_cv_have_libperl="yes"],
      [c_cv_have_libperl="no"]
    )
  )

  if test "x$c_cv_have_libperl" = "xyes"
  then
	  AC_DEFINE(HAVE_LIBPERL, 1, [Define if libperl is present and usable.])
	  AC_SUBST(PERL_CFLAGS)
	  AC_SUBST(PERL_LDFLAGS)
  else
	  with_libperl="no"
  fi

  CFLAGS="$SAVE_CFLAGS"
  LDFLAGS="$SAVE_LDFLAGS"
else if test -z "$perl_interpreter"; then
  with_libperl="no (no perl interpreter found)"
  c_cv_have_libperl="no"
fi; fi
AM_CONDITIONAL(BUILD_WITH_LIBPERL, test "x$with_libperl" = "xyes")

if test "x$with_libperl" = "xyes"
then
	SAVE_CFLAGS="$CFLAGS"
	SAVE_LDFLAGS="$LDFLAGS"
	CFLAGS="$CFLAGS $PERL_CFLAGS"
	LDFLAGS="$LDFLAGS $PERL_LDFLAGS"

	AC_CACHE_CHECK([if perl supports ithreads],
		[c_cv_have_perl_ithreads],
		AC_LINK_IFELSE(
			AC_LANG_PROGRAM(
			[[
#include <EXTERN.h>
#include <perl.h>
#include <XSUB.h>

#if !defined(USE_ITHREADS)
# error "Perl does not support ithreads!"
#endif /* !defined(USE_ITHREADS) */
			]],
			[[ ]]),
			[c_cv_have_perl_ithreads="yes"],
			[c_cv_have_perl_ithreads="no"]
		)
	)

	if test "x$c_cv_have_perl_ithreads" = "xyes"
	then
		AC_DEFINE(HAVE_PERL_ITHREADS, 1, [Define if Perl supports ithreads.])
	fi

	CFLAGS="$SAVE_CFLAGS"
	LDFLAGS="$SAVE_LDFLAGS"
fi

if test "x$with_libperl" = "xyes"
then
	SAVE_CFLAGS="$CFLAGS"
	SAVE_LDFLAGS="$LDFLAGS"
	# trigger an error if Perl_load_module*() uses __attribute__nonnull__(3)
	# (see issues #41 and #42)
	CFLAGS="$CFLAGS $PERL_CFLAGS -Wall -Werror"
	LDFLAGS="$LDFLAGS $PERL_LDFLAGS"

	AC_CACHE_CHECK([for broken Perl_load_module()],
		[c_cv_have_broken_perl_load_module],
		AC_LINK_IFELSE(
			AC_LANG_PROGRAM(
			[[
#define PERL_NO_GET_CONTEXT
#include <EXTERN.h>
#include <perl.h>
#include <XSUB.h>
			]],
			[[
			 dTHX;
			 load_module (PERL_LOADMOD_NOIMPORT,
			     newSVpv ("Collectd::Plugin::FooBar", 24),
			     Nullsv);
			]]),
			[c_cv_have_broken_perl_load_module="no"],
			[c_cv_have_broken_perl_load_module="yes"]
		)
	)

	CFLAGS="$SAVE_CFLAGS"
	LDFLAGS="$SAVE_LDFLAGS"
fi
AM_CONDITIONAL(HAVE_BROKEN_PERL_LOAD_MODULE,
		test "x$c_cv_have_broken_perl_load_module" = "xyes")

if test "x$with_libperl" = "xyes"
then
	SAVE_CFLAGS="$CFLAGS"
	SAVE_LDFLAGS="$LDFLAGS"
	CFLAGS="$CFLAGS $PERL_CFLAGS"
	LDFLAGS="$LDFLAGS $PERL_LDFLAGS"

	AC_CHECK_MEMBER(
		[struct mgvtbl.svt_local],
		[have_struct_mgvtbl_svt_local="yes"],
		[have_struct_mgvtbl_svt_local="no"],
		[
#include <EXTERN.h>
#include <perl.h>
#include <XSUB.h>
		])

	if test "x$have_struct_mgvtbl_svt_local" = "xyes"
	then
		AC_DEFINE(HAVE_PERL_STRUCT_MGVTBL_SVT_LOCAL, 1,
				  [Define if Perl's struct mgvtbl has member svt_local.])
	fi

	CFLAGS="$SAVE_CFLAGS"
	LDFLAGS="$SAVE_LDFLAGS"
fi
# }}}

# --with-libpq {{{
with_pg_config="pg_config"
with_libpq_includedir=""
with_libpq_libdir=""
with_libpq_cppflags=""
with_libpq_ldflags=""
AC_ARG_WITH(libpq, [AS_HELP_STRING([--with-libpq@<:@=PREFIX@:>@],
	[Path to libpq.])],
[
	if test "x$withval" = "xno"
	then
		with_libpq="no"
	else if test "x$withval" = "xyes"
	then
		with_libpq="yes"
	else
		if test -f "$withval" && test -x "$withval";
		then
			with_pg_config="$withval"
		else if test -x "$withval/bin/pg_config"
		then
			with_pg_config="$withval/bin/pg_config"
		fi; fi
		with_libpq="yes"
	fi; fi
],
[
	with_libpq="yes"
])
if test "x$with_libpq" = "xyes"
then
	with_libpq_includedir=`$with_pg_config --includedir 2> /dev/null`
	pg_config_status=$?

	if test $pg_config_status -eq 0
	then
		if test -n "$with_libpq_includedir"; then
			for dir in $with_libpq_includedir; do
				with_libpq_cppflags="$with_libpq_cppflags -I$dir"
			done
		fi
	else
		AC_MSG_WARN([$with_pg_config returned with status $pg_config_status])
	fi

	SAVE_CPPFLAGS="$CPPFLAGS"
	CPPFLAGS="$CPPFLAGS $with_libpq_cppflags"

	AC_CHECK_HEADERS(libpq-fe.h, [],
		[with_libpq="no (libpq-fe.h not found)"], [])

	CPPFLAGS="$SAVE_CPPFLAGS"
fi
if test "x$with_libpq" = "xyes"
then
	with_libpq_libdir=`$with_pg_config --libdir 2> /dev/null`
	pg_config_status=$?

	if test $pg_config_status -eq 0
	then
		if test -n "$with_libpq_libdir"; then
			for dir in $with_libpq_libdir; do
				with_libpq_ldflags="$with_libpq_ldflags -L$dir"
			done
		fi
	else
		AC_MSG_WARN([$with_pg_config returned with status $pg_config_status])
	fi

	SAVE_LDFLAGS="$LDFLAGS"
	LDFLAGS="$LDFLAGS $with_libpq_ldflags"

	AC_CHECK_LIB(pq, PQconnectdb,
		[with_libpq="yes"],
		[with_libpq="no (symbol 'PQconnectdb' not found)"])

	AC_CHECK_LIB(pq, PQserverVersion,
		[with_libpq="yes"],
		[with_libpq="no (symbol 'PQserverVersion' not found)"])

	LDFLAGS="$SAVE_LDFLAGS"
fi
if test "x$with_libpq" = "xyes"
then
	BUILD_WITH_LIBPQ_CPPFLAGS="$with_libpq_cppflags"
	BUILD_WITH_LIBPQ_LDFLAGS="$with_libpq_ldflags"
	AC_SUBST(BUILD_WITH_LIBPQ_CPPFLAGS)
	AC_SUBST(BUILD_WITH_LIBPQ_LDFLAGS)
fi
AM_CONDITIONAL(BUILD_WITH_LIBPQ, test "x$with_libpq" = "xyes")
# }}}

# --with-libpthread {{{
AC_ARG_WITH(libpthread, [AS_HELP_STRING([--with-libpthread=@<:@=PREFIX@:>@], [Path to libpthread.])],
[	if test "x$withval" != "xno" \
		&& test "x$withval" != "xyes"
	then
		LDFLAGS="$LDFLAGS -L$withval/lib"
		CPPFLAGS="$CPPFLAGS -I$withval/include"
		with_libpthread="yes"
	else
		if test "x$withval" = "xno"
		then
			with_libpthread="no (disabled)"
		fi
	fi
], [with_libpthread="yes"])
if test "x$with_libpthread" = "xyes"
then
	AC_CHECK_LIB(pthread, pthread_create, [with_libpthread="yes"], [with_libpthread="no (libpthread not found)"], [])
fi

if test "x$with_libpthread" = "xyes"
then
	AC_CHECK_HEADERS(pthread.h,, [with_libpthread="no (pthread.h not found)"])
fi
if test "x$with_libpthread" = "xyes"
then
	collect_pthread=1
else
	collect_pthread=0
fi
AC_DEFINE_UNQUOTED(HAVE_LIBPTHREAD, [$collect_pthread],
	[Wether or not to use pthread (POSIX threads) library])
AM_CONDITIONAL(BUILD_WITH_LIBPTHREAD, test "x$with_libpthread" = "xyes")
# }}}

# --with-python {{{
with_python_prog=""
with_python_path="$PATH"
AC_ARG_WITH(python, [AS_HELP_STRING([--with-python@<:@=PREFIX@:>@], [Path to the python interpreter.])],
[
 if test "x$withval" = "xyes" || test "x$withval" = "xno"
 then
	 with_python="$withval"
 else if test -x "$withval"
 then
	 with_python_prog="$withval"
	 with_python_path="`dirname \"$withval\"`$PATH_SEPARATOR$with_python_path"
	 with_python="yes"
 else if test -d "$withval"
 then
	 with_python_path="$withval$PATH_SEPARATOR$with_python_path"
	 with_python="yes"
 else
	 AC_MSG_WARN([Argument not recognized: $withval])
 fi; fi; fi
], [with_python="yes"])

SAVE_PATH="$PATH"
SAVE_CPPFLAGS="$CPPFLAGS"
SAVE_LDFLAGS="$LDFLAGS"
SAVE_LIBS="$LIBS"

PATH="$with_python_path"

if test "x$with_python" = "xyes" && test "x$with_python_prog" = "x"
then
	AC_MSG_CHECKING([for python])
	with_python_prog="`which python 2>/dev/null`"
	if test "x$with_python_prog" = "x"
	then
		AC_MSG_RESULT([not found])
		with_python="no (interpreter not found)"
	else
		AC_MSG_RESULT([$with_python_prog])
	fi
fi

if test "x$with_python" = "xyes"
then
	AC_MSG_CHECKING([for Python CPPFLAGS])
	python_include_path=`echo "import distutils.sysconfig;import sys;sys.stdout.write(distutils.sysconfig.get_python_inc())" | "$with_python_prog" 2>&1`
	python_config_status=$?

	if test "$python_config_status" -ne 0 || test "x$python_include_path" = "x"
	then
		AC_MSG_RESULT([failed with status $python_config_status (output: $python_include_path)])
		with_python="no"
	else
		AC_MSG_RESULT([$python_include_path])
	fi
fi

if test "x$with_python" = "xyes"
then
	CPPFLAGS="-I$python_include_path $CPPFLAGS"
	AC_CHECK_HEADERS(Python.h,
			 [with_python="yes"],
			 [with_python="no ('Python.h' not found)"])
fi

if test "x$with_python" = "xyes"
then
	AC_MSG_CHECKING([for Python LDFLAGS])
	python_library_path=`echo "import distutils.sysconfig;import sys;sys.stdout.write(distutils.sysconfig.get_config_vars(\"LIBDIR\").__getitem__(0))" | "$with_python_prog" 2>&1`
	python_config_status=$?

	if test "$python_config_status" -ne 0 || test "x$python_library_path" = "x"
	then
		AC_MSG_RESULT([failed with status $python_config_status (output: $python_library_path)])
		with_python="no"
	else
		AC_MSG_RESULT([$python_library_path])
	fi
fi

if test "x$with_python" = "xyes"
then
	AC_MSG_CHECKING([for Python LIBS])
	python_library_flags=`echo "import distutils.sysconfig;import sys;sys.stdout.write(distutils.sysconfig.get_config_vars(\"BLDLIBRARY\").__getitem__(0))" | "$with_python_prog" 2>&1`
	python_config_status=$?

	if test "$python_config_status" -ne 0 || test "x$python_library_flags" = "x"
	then
		AC_MSG_RESULT([failed with status $python_config_status (output: $python_library_flags)])
		with_python="no"
	else
		AC_MSG_RESULT([$python_library_flags])
	fi
fi

if test "x$with_python" = "xyes"
then
	LDFLAGS="-L$python_library_path $LDFLAGS"
	LIBS="$python_library_flags $LIBS"

	AC_CHECK_FUNC(PyObject_CallFunction,
		      [with_python="yes"],
		      [with_python="no (Symbol 'PyObject_CallFunction' not found)"])
fi

PATH="$SAVE_PATH"
CPPFLAGS="$SAVE_CPPFLAGS"
LDFLAGS="$SAVE_LDFLAGS"
LIBS="$SAVE_LIBS"

if test "x$with_python" = "xyes"
then
	BUILD_WITH_PYTHON_CPPFLAGS="-I$python_include_path"
	BUILD_WITH_PYTHON_LDFLAGS="-L$python_library_path"
	BUILD_WITH_PYTHON_LIBS="$python_library_flags"
	AC_SUBST(BUILD_WITH_PYTHON_CPPFLAGS)
	AC_SUBST(BUILD_WITH_PYTHON_LDFLAGS)
	AC_SUBST(BUILD_WITH_PYTHON_LIBS)
fi
# }}} --with-python

# --with-librabbitmq {{{
with_librabbitmq_cppflags=""
with_librabbitmq_ldflags=""
AC_ARG_WITH(librabbitmq, [AS_HELP_STRING([--with-librabbitmq@<:@=PREFIX@:>@], [Path to librabbitmq.])],
[
	if test "x$withval" != "xno" && test "x$withval" != "xyes"
	then
		with_librabbitmq_cppflags="-I$withval/include"
		with_librabbitmq_ldflags="-L$withval/lib"
		with_librabbitmq="yes"
	else
		with_librabbitmq="$withval"
	fi
],
[
	with_librabbitmq="yes"
])
if test "x$with_librabbitmq" = "xyes"
then
	SAVE_CPPFLAGS="$CPPFLAGS"
	CPPFLAGS="$CPPFLAGS $with_librabbitmq_cppflags"

	AC_CHECK_HEADERS(amqp.h, [with_librabbitmq="yes"], [with_librabbitmq="no (amqp.h not found)"])

	CPPFLAGS="$SAVE_CPPFLAGS"
fi
if test "x$with_librabbitmq" = "xyes"
then
	SAVE_CPPFLAGS="$CPPFLAGS"
	SAVE_LDFLAGS="$LDFLAGS"
	CPPFLAGS="$CPPFLAGS $with_librabbitmq_cppflags"
	LDFLAGS="$LDFLAGS $with_librabbitmq_ldflags"

	AC_CHECK_LIB(rabbitmq, amqp_basic_publish, [with_librabbitmq="yes"], [with_librabbitmq="no (Symbol 'amqp_basic_publish' not found)"])

	CPPFLAGS="$SAVE_CPPFLAGS"
	LDFLAGS="$SAVE_LDFLAGS"
fi
if test "x$with_librabbitmq" = "xyes"
then
	BUILD_WITH_LIBRABBITMQ_CPPFLAGS="$with_librabbitmq_cppflags"
	BUILD_WITH_LIBRABBITMQ_LDFLAGS="$with_librabbitmq_ldflags"
	BUILD_WITH_LIBRABBITMQ_LIBS="-lrabbitmq"
	AC_SUBST(BUILD_WITH_LIBRABBITMQ_CPPFLAGS)
	AC_SUBST(BUILD_WITH_LIBRABBITMQ_LDFLAGS)
	AC_SUBST(BUILD_WITH_LIBRABBITMQ_LIBS)
	AC_DEFINE(HAVE_LIBRABBITMQ, 1, [Define if librabbitmq is present and usable.])
fi
AM_CONDITIONAL(BUILD_WITH_LIBRABBITMQ, test "x$with_librabbitmq" = "xyes")
# }}}

# --with-librouteros {{{
AC_ARG_WITH(librouteros, [AS_HELP_STRING([--with-librouteros@<:@=PREFIX@:>@], [Path to librouteros.])],
[
 if test "x$withval" = "xyes"
 then
	 with_librouteros="yes"
 else if test "x$withval" = "xno"
 then
	 with_librouteros="no"
 else
	 with_librouteros="yes"
	 LIBROUTEROS_CPPFLAGS="$LIBROUTEROS_CPPFLAGS -I$withval/include"
	 LIBROUTEROS_LDFLAGS="$LIBROUTEROS_LDFLAGS -L$withval/lib"
 fi; fi
],
[with_librouteros="yes"])

SAVE_CPPFLAGS="$CPPFLAGS"
SAVE_LDFLAGS="$LDFLAGS"

CPPFLAGS="$CPPFLAGS $LIBROUTEROS_CPPFLAGS"
LDFLAGS="$LDFLAGS $LIBROUTEROS_LDFLAGS"

if test "x$with_librouteros" = "xyes"
then
	if test "x$LIBROUTEROS_CPPFLAGS" != "x"
	then
		AC_MSG_NOTICE([librouteros CPPFLAGS: $LIBROUTEROS_CPPFLAGS])
	fi
	AC_CHECK_HEADERS(routeros_api.h,
	[with_librouteros="yes"],
	[with_librouteros="no (routeros_api.h not found)"])
fi
if test "x$with_librouteros" = "xyes"
then
	if test "x$LIBROUTEROS_LDFLAGS" != "x"
	then
		AC_MSG_NOTICE([librouteros LDFLAGS: $LIBROUTEROS_LDFLAGS])
	fi
	AC_CHECK_LIB(routeros, ros_interface,
	[with_librouteros="yes"],
	[with_librouteros="no (symbol 'ros_interface' not found)"])
fi

CPPFLAGS="$SAVE_CPPFLAGS"
LDFLAGS="$SAVE_LDFLAGS"

if test "x$with_librouteros" = "xyes"
then
	BUILD_WITH_LIBROUTEROS_CPPFLAGS="$LIBROUTEROS_CPPFLAGS"
	BUILD_WITH_LIBROUTEROS_LDFLAGS="$LIBROUTEROS_LDFLAGS"
	AC_SUBST(BUILD_WITH_LIBROUTEROS_CPPFLAGS)
	AC_SUBST(BUILD_WITH_LIBROUTEROS_LDFLAGS)
fi
AM_CONDITIONAL(BUILD_WITH_LIBROUTEROS, test "x$with_librouteros" = "xyes")
# }}}

# --with-librrd {{{
# AC_ARG_WITH (package, help-string, [action-if-given], [action-if-not-given])
librrd_cflags=""
librrd_ldflags=""
librrd_threadsafe="yes"
librrd_rrdc_update="no"
AC_ARG_WITH(librrd, [AS_HELP_STRING([--with-librrd@<:@=PREFIX@:>@], [Path to rrdtool.])],
[	if test "x$withval" != "xno" && test "x$withval" != "xyes"
	then
		librrd_cflags="-I$withval/include"
		librrd_ldflags="-L$withval/lib"
		with_librrd="yes"
	else
		with_librrd="$withval"
	fi
], [with_librrd="yes"])
if test "x$with_librrd" = "xyes"
then
	SAVE_CPPFLAGS="$CPPFLAGS"
	SAVE_LDFLAGS="$LDFLAGS"

	CPPFLAGS="$CPPFLAGS $librrd_cflags"
	LDFLAGS="$LDFLAGS $librrd_ldflags"

	AC_CHECK_HEADERS(rrd.h,, [with_librrd="no (rrd.h not found)"])

	CPPFLAGS="$SAVE_CPPFLAGS"
	LDFLAGS="$SAVE_LDFLAGS"
fi
if test "x$with_librrd" = "xyes"
then
	SAVE_CPPFLAGS="$CPPFLAGS"
	SAVE_LDFLAGS="$LDFLAGS"

	CPPFLAGS="$CPPFLAGS $librrd_cflags"
	LDFLAGS="$LDFLAGS $librrd_ldflags"

	AC_CHECK_LIB(rrd_th, rrd_update_r,
	[with_librrd="yes"
	 librrd_ldflags="$librrd_ldflags -lrrd_th -lm"
	],
	[librrd_threadsafe="no"
	 AC_CHECK_LIB(rrd, rrd_update,
	 [with_librrd="yes"
	  librrd_ldflags="$librrd_ldflags -lrrd -lm"
	 ],
	 [with_librrd="no (symbol 'rrd_update' not found)"],
	 [-lm])
	],
	[-lm])

	if test "x$librrd_threadsafe" = "xyes"
	then
		AC_CHECK_LIB(rrd_th, rrdc_update, [librrd_rrdc_update="yes"], [librrd_rrdc_update="no"])
	else
		AC_CHECK_LIB(rrd, rrdc_update, [librrd_rrdc_update="yes"], [librrd_rrdc_update="no"])
	fi

	CPPFLAGS="$SAVE_CPPFLAGS"
	LDFLAGS="$SAVE_LDFLAGS"
fi
if test "x$with_librrd" = "xyes"
then
	BUILD_WITH_LIBRRD_CFLAGS="$librrd_cflags"
	BUILD_WITH_LIBRRD_LDFLAGS="$librrd_ldflags"
	AC_SUBST(BUILD_WITH_LIBRRD_CFLAGS)
	AC_SUBST(BUILD_WITH_LIBRRD_LDFLAGS)
fi
if test "x$librrd_threadsafe" = "xyes"
then
	AC_DEFINE(HAVE_THREADSAFE_LIBRRD, 1, [Define to 1 if you have the threadsafe rrd library (-lrrd_th).])
fi
# }}}

# --with-libsensors {{{
with_sensors_cflags=""
with_sensors_ldflags=""
AC_ARG_WITH(libsensors, [AS_HELP_STRING([--with-libsensors@<:@=PREFIX@:>@], [Path to lm_sensors.])],
[
	if test "x$withval" = "xno"
	then
		with_libsensors="no"
	else
		with_libsensors="yes"
		if test "x$withval" != "xyes"
		then
			with_sensors_cflags="-I$withval/include"
			with_sensors_ldflags="-L$withval/lib"
			with_libsensors="yes"
		fi
	fi
],
[
	if test "x$ac_system" = "xLinux"
	then
		with_libsensors="yes"
	else
		with_libsensors="no (Linux only library)"
	fi
])
if test "x$with_libsensors" = "xyes"
then
	SAVE_CPPFLAGS="$CPPFLAGS"
	CPPFLAGS="$CPPFLAGS $with_sensors_cflags"

#	AC_CHECK_HEADERS(sensors/sensors.h,
#	[
#		AC_DEFINE(HAVE_SENSORS_SENSORS_H, 1, [Define to 1 if you have the <sensors/sensors.h> header file.])
#	],
#	[with_libsensors="no (sensors/sensors.h not found)"])
	AC_CHECK_HEADERS(sensors/sensors.h, [], [with_libsensors="no (sensors/sensors.h not found)"])

	CPPFLAGS="$SAVE_CPPFLAGS"
fi
if test "x$with_libsensors" = "xyes"
then
	SAVE_CPPFLAGS="$CPPFLAGS"
	SAVE_LDFLAGS="$LDFLAGS"
	CPPFLAGS="$CPPFLAGS $with_sensors_cflags"
	LDFLAGS="$LDFLAGS $with_sensors_ldflags"

	AC_CHECK_LIB(sensors, sensors_init,
	[
		AC_DEFINE(HAVE_LIBSENSORS, 1, [Define to 1 if you have the sensors library (-lsensors).])
	],
	[with_libsensors="no (libsensors not found)"])

	CPPFLAGS="$SAVE_CPPFLAGS"
	LDFLAGS="$SAVE_LDFLAGS"
fi
if test "x$with_libsensors" = "xyes"
then
	BUILD_WITH_LIBSENSORS_CFLAGS="$with_sensors_cflags"
	BUILD_WITH_LIBSENSORS_LDFLAGS="$with_sensors_ldflags"
	AC_SUBST(BUILD_WITH_LIBSENSORS_CFLAGS)
	AC_SUBST(BUILD_WITH_LIBSENSORS_LDFLAGS)
fi
AM_CONDITIONAL(BUILD_WITH_LM_SENSORS, test "x$with_libsensors" = "xyes")
# }}}

# --with-libstatgrab {{{
with_libstatgrab_cflags=""
with_libstatgrab_ldflags=""
AC_ARG_WITH(libstatgrab, [AS_HELP_STRING([--with-libstatgrab@<:@=PREFIX@:>@], [Path to libstatgrab.])],
[
 if test "x$withval" != "xno" \
   && test "x$withval" != "xyes"
 then
   with_libstatgrab_cflags="-I$withval/include"
   with_libstatgrab_ldflags="-L$withval/lib -lstatgrab"
   with_libstatgrab="yes"
   with_libstatgrab_pkg_config="no"
 else
   with_libstatgrab="$withval"
   with_libstatgrab_pkg_config="yes"
 fi
 ],
[
 with_libstatgrab="yes"
 with_libstatgrab_pkg_config="yes"
])

if test "x$with_libstatgrab" = "xyes" \
  && test "x$with_libstatgrab_pkg_config" = "xyes"
then
  if test "x$PKG_CONFIG" != "x"
  then
    AC_MSG_CHECKING([pkg-config for libstatgrab])
    temp_result="found"
    $PKG_CONFIG --exists libstatgrab 2>/dev/null
    if test "$?" != "0"
    then
      with_libstatgrab_pkg_config="no"
      with_libstatgrab="no (pkg-config doesn't know libstatgrab)"
      temp_result="not found"
    fi
    AC_MSG_RESULT([$temp_result])
  else
    AC_MSG_NOTICE([pkg-config not available, trying to guess flags for the statgrab library.])
    with_libstatgrab_pkg_config="no"
    with_libstatgrab_ldflags="$with_libstatgrab_ldflags -lstatgrab"
  fi
fi

if test "x$with_libstatgrab" = "xyes" \
  && test "x$with_libstatgrab_pkg_config" = "xyes" \
  && test "x$with_libstatgrab_cflags" = "x"
then
  AC_MSG_CHECKING([for libstatgrab CFLAGS])
  temp_result="`$PKG_CONFIG --cflags libstatgrab`"
  if test "$?" = "0"
  then
    with_libstatgrab_cflags="$temp_result"
  else
    with_libstatgrab="no ($PKG_CONFIG --cflags libstatgrab failed)"
    temp_result="$PKG_CONFIG --cflags libstatgrab failed"
  fi
  AC_MSG_RESULT([$temp_result])
fi

if test "x$with_libstatgrab" = "xyes" \
  && test "x$with_libstatgrab_pkg_config" = "xyes" \
  && test "x$with_libstatgrab_ldflags" = "x"
then
  AC_MSG_CHECKING([for libstatgrab LDFLAGS])
  temp_result="`$PKG_CONFIG --libs libstatgrab`"
  if test "$?" = "0"
  then
    with_libstatgrab_ldflags="$temp_result"
  else
    with_libstatgrab="no ($PKG_CONFIG --libs libstatgrab failed)"
    temp_result="$PKG_CONFIG --libs libstatgrab failed"
  fi
  AC_MSG_RESULT([$temp_result])
fi

if test "x$with_libstatgrab" = "xyes"
then
  SAVE_CPPFLAGS="$CPPFLAGS"
  CPPFLAGS="$CPPFLAGS $with_libstatgrab_cflags"

  AC_CHECK_HEADERS(statgrab.h,
		   [with_libstatgrab="yes"],
		   [with_libstatgrab="no (statgrab.h not found)"])

  CPPFLAGS="$SAVE_CPPFLAGS"
fi

if test "x$with_libstatgrab" = "xyes"
then
  SAVE_CFLAGS="$CFLAGS"
  SAVE_LDFLAGS="$LDFLAGS"

  CFLAGS="$CFLAGS $with_libstatgrab_cflags"
  LDFLAGS="$LDFLAGS $with_libstatgrab_ldflags"

  AC_CHECK_LIB(statgrab, sg_init,
	       [with_libstatgrab="yes"],
	       [with_libstatgrab="no (symbol sg_init not found)"])

  CFLAGS="$SAVE_CFLAGS"
  LDFLAGS="$SAVE_LDFLAGS"
fi

AM_CONDITIONAL(BUILD_WITH_LIBSTATGRAB, test "x$with_libstatgrab" = "xyes")
if test "x$with_libstatgrab" = "xyes"
then
  AC_DEFINE(HAVE_LIBSTATGRAB, 1, [Define to 1 if you have the 'statgrab' library (-lstatgrab)])
  BUILD_WITH_LIBSTATGRAB_CFLAGS="$with_libstatgrab_cflags"
  BUILD_WITH_LIBSTATGRAB_LDFLAGS="$with_libstatgrab_ldflags"
  AC_SUBST(BUILD_WITH_LIBSTATGRAB_CFLAGS)
  AC_SUBST(BUILD_WITH_LIBSTATGRAB_LDFLAGS)
fi
# }}}

# --with-libtokyotyrant {{{
with_libtokyotyrant_cppflags=""
with_libtokyotyrant_ldflags=""
with_libtokyotyrant_libs=""
AC_ARG_WITH(libtokyotyrant, [AS_HELP_STRING([--with-libtokyotyrant@<:@=PREFIX@:>@], [Path to libtokyotyrant.])],
[
  if test "x$withval" = "xno"
  then
    with_libtokyotyrant="no"
  else if test "x$withval" = "xyes"
  then
    with_libtokyotyrant="yes"
  else
    with_libtokyotyrant_cppflags="-I$withval/include"
    with_libtokyotyrant_ldflags="-L$withval/include"
    with_libtokyotyrant_libs="-ltokyotyrant"
    with_libtokyotyrant="yes"
  fi; fi
],
[
  with_libtokyotyrant="yes"
])

if test "x$with_libtokyotyrant" = "xyes"
then
  if $PKG_CONFIG --exists tokyotyrant
  then
    with_libtokyotyrant_cppflags="$with_libtokyotyrant_cppflags `$PKG_CONFIG --cflags tokyotyrant`"
    with_libtokyotyrant_ldflags="$with_libtokyotyrant_ldflags `pkg-config --libs-only-L tokyotyrant`"
    with_libtokyotyrant_libs="$with_libtokyotyrant_libs `pkg-config --libs-only-l tokyotyrant`"
  fi
fi

SAVE_CPPFLAGS="$CPPFLAGS"
SAVE_LDFLAGS="$LDFLAGS"
CPPFLAGS="$CPPFLAGS $with_libtokyotyrant_cppflags"
LDFLAGS="$LDFLAGS $with_libtokyotyrant_ldflags"

if test "x$with_libtokyotyrant" = "xyes"
then
  AC_CHECK_HEADERS(tcrdb.h,
  [
          AC_DEFINE(HAVE_TCRDB_H, 1,
                    [Define to 1 if you have the <tcrdb.h> header file.])
  ], [with_libtokyotyrant="no (tcrdb.h not found)"])
fi

if test "x$with_libtokyotyrant" = "xyes"
then
  AC_CHECK_LIB(tokyotyrant, tcrdbrnum,
  [
          AC_DEFINE(HAVE_LIBTOKYOTYRANT, 1,
                    [Define to 1 if you have the tokyotyrant library (-ltokyotyrant).])
  ],
  [with_libtokyotyrant="no (symbol tcrdbrnum not found)"],
  [$with_libtokyotyrant_libs])
fi

CPPFLAGS="$SAVE_CPPFLAGS"
LDFLAGS="$SAVE_LDFLAGS"

if test "x$with_libtokyotyrant" = "xyes"
then 
  BUILD_WITH_LIBTOKYOTYRANT_CPPFLAGS="$with_libtokyotyrant_cppflags"
  BUILD_WITH_LIBTOKYOTYRANT_LDFLAGS="$with_libtokyotyrant_ldflags"
  BUILD_WITH_LIBTOKYOTYRANT_LIBS="$with_libtokyotyrant_libs"
  AC_SUBST(BUILD_WITH_LIBTOKYOTYRANT_CPPFLAGS)
  AC_SUBST(BUILD_WITH_LIBTOKYOTYRANT_LDFLAGS)
  AC_SUBST(BUILD_WITH_LIBTOKYOTYRANT_LIBS)
fi
AM_CONDITIONAL(BUILD_WITH_LIBTOKYOTYRANT, test "x$with_libtokyotyrant" = "xyes")
# }}}

# --with-libupsclient {{{
with_libupsclient_config=""
with_libupsclient_cflags=""
with_libupsclient_libs=""
AC_ARG_WITH(libupsclient, [AS_HELP_STRING([--with-libupsclient@<:@=PREFIX@:>@], [Path to the upsclient library.])],
[
	if test "x$withval" = "xno"
	then
		with_libupsclient="no"
	else if test "x$withval" = "xyes"
	then
		with_libupsclient="use_pkgconfig"
	else
		if test -x "$withval"
		then
			with_libupsclient_config="$withval"
			with_libupsclient="use_libupsclient_config"
		else if test -x "$withval/bin/libupsclient-config"
		then
			with_libupsclient_config="$withval/bin/libupsclient-config"
			with_libupsclient="use_libupsclient_config"
		else
			AC_MSG_NOTICE([Not checking for libupsclient: Manually configured])
			with_libupsclient_cflags="-I$withval/include"
			with_libupsclient_libs="-L$withval/lib -lupsclient"
			with_libupsclient="yes"
		fi; fi
	fi; fi
],
[with_libupsclient="use_pkgconfig"])

# configure using libupsclient-config
if test "x$with_libupsclient" = "xuse_libupsclient_config"
then
	AC_MSG_NOTICE([Checking for libupsclient using $with_libupsclient_config])
	with_libupsclient_cflags="`$with_libupsclient_config --cflags`"
	if test $? -ne 0
	then
		with_libupsclient="no ($with_libupsclient_config failed)"
	fi
	with_libupsclient_libs="`$with_libupsclient_config --libs`"
	if test $? -ne 0
	then
		with_libupsclient="no ($with_libupsclient_config failed)"
	fi
fi
if test "x$with_libupsclient" = "xuse_libupsclient_config"
then
	with_libupsclient="yes"
fi

# configure using pkg-config
if test "x$with_libupsclient" = "xuse_pkgconfig"
then
	if test "x$PKG_CONFIG" = "x"
	then
		with_libupsclient="no (Don't have pkg-config)"
	fi
fi
if test "x$with_libupsclient" = "xuse_pkgconfig"
then
	AC_MSG_NOTICE([Checking for libupsclient using $PKG_CONFIG])
	$PKG_CONFIG --exists 'libupsclient' 2>/dev/null
	if test $? -ne 0
	then
		with_libupsclient="no (pkg-config doesn't know libupsclient)"
	fi
fi
if test "x$with_libupsclient" = "xuse_pkgconfig"
then
	with_libupsclient_cflags="`$PKG_CONFIG --cflags 'libupsclient'`"
	if test $? -ne 0
	then
		with_libupsclient="no ($PKG_CONFIG failed)"
	fi
	with_libupsclient_libs="`$PKG_CONFIG --libs 'libupsclient'`"
	if test $? -ne 0
	then
		with_libupsclient="no ($PKG_CONFIG failed)"
	fi
fi
if test "x$with_libupsclient" = "xuse_pkgconfig"
then
	with_libupsclient="yes"
fi

# with_libupsclient_cflags and with_libupsclient_libs are set up now, let's do
# the actual checks.
if test "x$with_libupsclient" = "xyes"
then
	SAVE_CPPFLAGS="$CPPFLAGS"
	CPPFLAGS="$CPPFLAGS $with_libupsclient_cflags"

	AC_CHECK_HEADERS(upsclient.h, [], [with_libupsclient="no (upsclient.h not found)"])

	CPPFLAGS="$SAVE_CPPFLAGS"
fi
if test "x$with_libupsclient" = "xyes"
then
	SAVE_CPPFLAGS="$CPPFLAGS"
	SAVE_LDFLAGS="$LDFLAGS"

	CPPFLAGS="$CPPFLAGS $with_libupsclient_cflags"
	LDFLAGS="$LDFLAGS $with_libupsclient_libs"

	AC_CHECK_LIB(upsclient, upscli_connect,
		     [with_libupsclient="yes"],
		     [with_libupsclient="no (symbol upscli_connect not found)"])

	CPPFLAGS="$SAVE_CPPFLAGS"
	LDFLAGS="$SAVE_LDFLAGS"
fi
if test "x$with_libupsclient" = "xyes"
then
	SAVE_CPPFLAGS="$CPPFLAGS"
	CPPFLAGS="$CPPFLAGS $with_libupsclient_cflags"

	AC_CHECK_TYPES([UPSCONN_t, UPSCONN], [], [],
[#include <stdlib.h>
#include <stdio.h>
#include <upsclient.h>])

	CPPFLAGS="$SAVE_CPPFLAGS"
fi
if test "x$with_libupsclient" = "xyes"
then
	BUILD_WITH_LIBUPSCLIENT_CFLAGS="$with_libupsclient_cflags"
	BUILD_WITH_LIBUPSCLIENT_LIBS="$with_libupsclient_libs"
	AC_SUBST(BUILD_WITH_LIBUPSCLIENT_CFLAGS)
	AC_SUBST(BUILD_WITH_LIBUPSCLIENT_LIBS)
fi
# }}}

# --with-libxmms {{{
with_xmms_config="xmms-config"
with_xmms_cflags=""
with_xmms_libs=""
AC_ARG_WITH(libxmms, [AS_HELP_STRING([--with-libxmms@<:@=PREFIX@:>@], [Path to libxmms.])],
[
	if test "x$withval" != "xno" \
		&& test "x$withval" != "xyes"
	then
		if test -f "$withval" && test -x "$withval";
		then
			with_xmms_config="$withval"
		else if test -x "$withval/bin/xmms-config"
		then
			with_xmms_config="$withval/bin/xmms-config"
		fi; fi
		with_libxmms="yes"
	else if test "x$withval" = "xno"
	then
		with_libxmms="no"
	else
		with_libxmms="yes"
	fi; fi
],
[
	with_libxmms="yes"
])
if test "x$with_libxmms" = "xyes"
then
	with_xmms_cflags=`$with_xmms_config --cflags 2>/dev/null`
	xmms_config_status=$?

	if test $xmms_config_status -ne 0
	then
		with_libxmms="no"
	fi
fi
if test "x$with_libxmms" = "xyes"
then
	with_xmms_libs=`$with_xmms_config --libs 2>/dev/null`
	xmms_config_status=$?

	if test $xmms_config_status -ne 0
	then
		with_libxmms="no"
	fi
fi
if test "x$with_libxmms" = "xyes"
then
	AC_CHECK_LIB(xmms, xmms_remote_get_info,
	[
		BUILD_WITH_LIBXMMS_CFLAGS="$with_xmms_cflags"
		BUILD_WITH_LIBXMMS_LIBS="$with_xmms_libs"
		AC_SUBST(BUILD_WITH_LIBXMMS_CFLAGS)
		AC_SUBST(BUILD_WITH_LIBXMMS_LIBS)
	],
	[
		with_libxmms="no"
	],
	[$with_xmms_libs])
fi
with_libxmms_numeric=0
if test "x$with_libxmms" = "xyes"
then
	with_libxmms_numeric=1
fi
AC_DEFINE_UNQUOTED(HAVE_LIBXMMS, [$with_libxmms_numeric], [Define to 1 if you have the 'xmms' library (-lxmms).])
AM_CONDITIONAL(BUILD_WITH_LIBXMMS, test "x$with_libxmms" = "xyes")
# }}}

# --with-libyajl {{{
with_libyajl_cppflags=""
with_libyajl_ldflags=""
AC_ARG_WITH(libyajl, [AS_HELP_STRING([--with-libyajl@<:@=PREFIX@:>@], [Path to libyajl.])],
[
	if test "x$withval" != "xno" && test "x$withval" != "xyes"
	then
		with_libyajl_cppflags="-I$withval/include"
		with_libyajl_ldflags="-L$withval/lib"
		with_libyajl="yes"
	else
		with_libyajl="$withval"
	fi
],
[
	with_libyajl="yes"
])
if test "x$with_libyajl" = "xyes"
then
	SAVE_CPPFLAGS="$CPPFLAGS"
	CPPFLAGS="$CPPFLAGS $with_libyajl_cppflags"

	AC_CHECK_HEADERS(yajl/yajl_parse.h, [with_libyajl="yes"], [with_libyajl="no (yajl/yajl_parse.h not found)"])
	AC_CHECK_HEADERS(yajl/yajl_version.h)

	CPPFLAGS="$SAVE_CPPFLAGS"
fi
if test "x$with_libyajl" = "xyes"
then
	SAVE_CPPFLAGS="$CPPFLAGS"
	SAVE_LDFLAGS="$LDFLAGS"
	CPPFLAGS="$CPPFLAGS $with_libyajl_cppflags"
	LDFLAGS="$LDFLAGS $with_libyajl_ldflags"

	AC_CHECK_LIB(yajl, yajl_alloc, [with_libyajl="yes"], [with_libyajl="no (Symbol 'yajl_alloc' not found)"])

	CPPFLAGS="$SAVE_CPPFLAGS"
	LDFLAGS="$SAVE_LDFLAGS"
fi
if test "x$with_libyajl" = "xyes"
then
	BUILD_WITH_LIBYAJL_CPPFLAGS="$with_libyajl_cppflags"
	BUILD_WITH_LIBYAJL_LDFLAGS="$with_libyajl_ldflags"
	BUILD_WITH_LIBYAJL_LIBS="-lyajl"
	AC_SUBST(BUILD_WITH_LIBYAJL_CPPFLAGS)
	AC_SUBST(BUILD_WITH_LIBYAJL_LDFLAGS)
	AC_SUBST(BUILD_WITH_LIBYAJL_LIBS)
	AC_DEFINE(HAVE_LIBYAJL, 1, [Define if libyajl is present and usable.])
fi
AM_CONDITIONAL(BUILD_WITH_LIBYAJL, test "x$with_libyajl" = "xyes")
# }}}

# --with-libvarnish {{{
with_libvarnish_cppflags=""
with_libvarnish_cflags=""
with_libvarnish_libs=""
AC_ARG_WITH(libvarnish, [AS_HELP_STRING([--with-libvarnish@<:@=PREFIX@:>@], [Path to libvarnish.])],
[
	if test "x$withval" = "xno"
	then
		with_libvarnish="no"
	else if test "x$withval" = "xyes"
	then
		with_libvarnish="use_pkgconfig"
	else if test -d "$with_libvarnish/lib"
	then
		AC_MSG_NOTICE([Not checking for libvarnish: Manually configured])
		with_libvarnish_cflags="-I$withval/include"
		with_libvarnish_libs="-L$withval/lib -lvarnish -lvarnishcompat -lvarnishapi"
		with_libvarnish="yes"
	fi; fi; fi
],
[with_libvarnish="use_pkgconfig"])

# configure using pkg-config
if test "x$with_libvarnish" = "xuse_pkgconfig"
then
	if test "x$PKG_CONFIG" = "x"
	then
		with_libvarnish="no (Don't have pkg-config)"
	fi
fi
if test "x$with_libvarnish" = "xuse_pkgconfig"
then
	AC_MSG_NOTICE([Checking for varnishapi using $PKG_CONFIG])
	$PKG_CONFIG --exists 'varnishapi' 2>/dev/null
	if test $? -ne 0
	then
		with_libvarnish="no (pkg-config doesn't know varnishapi)"
	fi
fi
if test "x$with_libvarnish" = "xuse_pkgconfig"
then
	with_libvarnish_cflags="`$PKG_CONFIG --cflags 'varnishapi'`"
	if test $? -ne 0
	then
		with_libvarnish="no ($PKG_CONFIG failed)"
	fi
	with_libvarnish_libs="`$PKG_CONFIG --libs 'varnishapi'`"
	if test $? -ne 0
	then
		with_libvarnish="no ($PKG_CONFIG failed)"
	fi
fi
if test "x$with_libvarnish" = "xuse_pkgconfig"
then
	with_libvarnish="yes"
fi

# with_libvarnish_cflags and with_libvarnish_libs are set up now, let's do
# the actual checks.
if test "x$with_libvarnish" = "xyes"
then
	SAVE_CPPFLAGS="$CPPFLAGS"
	CPPFLAGS="$CPPFLAGS $with_libvarnish_cflags"
	AC_CHECK_HEADERS(varnish/varnishapi.h, [], [with_libvarnish="no (varnish/varnishapi.h not found)"])

	CPPFLAGS="$SAVE_CPPFLAGS"
fi
if test "x$with_libvarnish" = "xyes"
then
	SAVE_CPPFLAGS="$CPPFLAGS"
	#SAVE_LDFLAGS="$LDFLAGS"

	CPPFLAGS="$CPPFLAGS $with_libvarnish_cflags"
	#LDFLAGS="$LDFLAGS $with_libvarnish_libs"

	AC_CHECK_LIB(varnishapi, VSL_OpenStats,
		     [with_libvarnish="yes"],
		     [with_libvarnish="no (symbol VSL_OpenStats not found)"],
		     [$with_libvarnish_libs])

	CPPFLAGS="$SAVE_CPPFLAGS"
	#LDFLAGS="$SAVE_LDFLAGS"
fi
if test "x$with_libvarnish" = "xyes"
then
	BUILD_WITH_LIBVARNISH_CFLAGS="$with_libvarnish_cflags"
	BUILD_WITH_LIBVARNISH_LIBS="$with_libvarnish_libs"
	AC_SUBST(BUILD_WITH_LIBVARNISH_CFLAGS)
	AC_SUBST(BUILD_WITH_LIBVARNISH_LIBS)
fi
# }}}

# pkg-config --exists 'libxml-2.0'; pkg-config --exists libvirt {{{
with_libxml2="no (pkg-config isn't available)"
with_libxml2_cflags=""
with_libxml2_ldflags=""
with_libvirt="no (pkg-config isn't available)"
with_libvirt_cflags=""
with_libvirt_ldflags=""
if test "x$PKG_CONFIG" != "x"
then
	pkg-config --exists 'libxml-2.0' 2>/dev/null
	if test "$?" = "0"
	then
		with_libxml2="yes"
	else
		with_libxml2="no (pkg-config doesn't know libxml-2.0)"
	fi

	pkg-config --exists libvirt 2>/dev/null
	if test "$?" = "0"
	then
		with_libvirt="yes"
	else
		with_libvirt="no (pkg-config doesn't know libvirt)"
	fi
fi
if test "x$with_libxml2" = "xyes"
then
	with_libxml2_cflags="`pkg-config --cflags libxml-2.0`"
	if test $? -ne 0
	then
		with_libxml2="no"
	fi
	with_libxml2_ldflags="`pkg-config --libs libxml-2.0`"
	if test $? -ne 0
	then
		with_libxml2="no"
	fi
fi
if test "x$with_libxml2" = "xyes"
then
	SAVE_CPPFLAGS="$CPPFLAGS"
	CPPFLAGS="$CPPFLAGS $with_libxml2_cflags"

	AC_CHECK_HEADERS(libxml/parser.h, [],
		      [with_libxml2="no (libxml/parser.h not found)"])

	CPPFLAGS="$SAVE_CPPFLAGS"
fi
if test "x$with_libxml2" = "xyes"
then
	SAVE_CFLAGS="$CFLAGS"
	SAVE_LDFLAGS="$LDFLAGS"

	CFLAGS="$CFLAGS $with_libxml2_cflags"
	LDFLAGS="$LDFLAGS $with_libxml2_ldflags"

	AC_CHECK_LIB(xml2, xmlXPathEval,
		     [with_libxml2="yes"],
		     [with_libxml2="no (symbol xmlXPathEval not found)"])

	CFLAGS="$SAVE_CFLAGS"
	LDFLAGS="$SAVE_LDFLAGS"
fi
dnl Add the right compiler flags and libraries.
if test "x$with_libxml2" = "xyes"; then
	BUILD_WITH_LIBXML2_CFLAGS="$with_libxml2_cflags"
	BUILD_WITH_LIBXML2_LIBS="$with_libxml2_ldflags"
	AC_SUBST(BUILD_WITH_LIBXML2_CFLAGS)
	AC_SUBST(BUILD_WITH_LIBXML2_LIBS)
fi
if test "x$with_libvirt" = "xyes"
then
	with_libvirt_cflags="`pkg-config --cflags libvirt`"
	if test $? -ne 0
	then
		with_libvirt="no"
	fi
	with_libvirt_ldflags="`pkg-config --libs libvirt`"
	if test $? -ne 0
	then
		with_libvirt="no"
	fi
fi
if test "x$with_libvirt" = "xyes"
then
	SAVE_CPPFLAGS="$CPPFLAGS"
	CPPFLAGS="$CPPFLAGS $with_libvirt_cflags"

	AC_CHECK_HEADERS(libvirt/libvirt.h, [],
		      [with_libvirt="no (libvirt/libvirt.h not found)"])

	CPPFLAGS="$SAVE_CPPFLAGS"
fi
if test "x$with_libvirt" = "xyes"
then
	SAVE_CFLAGS="$CFLAGS"
	SAVE_LDFLAGS="$LDFLAGS"

	CFLAGS="$CFLAGS $with_libvirt_cflags"
	LDFLAGS="$LDFLAGS $with_libvirt_ldflags"

	AC_CHECK_LIB(virt, virDomainBlockStats,
		     [with_libvirt="yes"],
		     [with_libvirt="no (symbol virDomainBlockStats not found)"])

	CFLAGS="$SAVE_CFLAGS"
	LDFLAGS="$SAVE_LDFLAGS"
fi
dnl Add the right compiler flags and libraries.
if test "x$with_libvirt" = "xyes"; then
	BUILD_WITH_LIBVIRT_CFLAGS="$with_libvirt_cflags"
	BUILD_WITH_LIBVIRT_LIBS="$with_libvirt_ldflags"
	AC_SUBST(BUILD_WITH_LIBVIRT_CFLAGS)
	AC_SUBST(BUILD_WITH_LIBVIRT_LIBS)
fi
# }}}

# $PKG_CONFIG --exists OpenIPMIpthread {{{
with_libopenipmipthread="yes"
with_libopenipmipthread_cflags=""
with_libopenipmipthread_libs=""

AC_MSG_CHECKING([for pkg-config])
temp_result="no"
if test "x$PKG_CONFIG" = "x"
then
	with_libopenipmipthread="no"
	temp_result="no"
else
	temp_result="$PKG_CONFIG"
fi
AC_MSG_RESULT([$temp_result])

if test "x$with_libopenipmipthread" = "xyes"
then
	AC_MSG_CHECKING([for libOpenIPMIpthread])
	$PKG_CONFIG --exists OpenIPMIpthread 2>/dev/null
	if test "$?" != "0"
	then
		with_libopenipmipthread="no (pkg-config doesn't know OpenIPMIpthread)"
	fi
	AC_MSG_RESULT([$with_libopenipmipthread])
fi

if test "x$with_libopenipmipthread" = "xyes"
then
	AC_MSG_CHECKING([for libOpenIPMIpthread CFLAGS])
	temp_result="`$PKG_CONFIG --cflags OpenIPMIpthread`"
	if test "$?" = "0"
	then
		with_libopenipmipthread_cflags="$temp_result"
	else
		with_libopenipmipthread="no ($PKG_CONFIG --cflags OpenIPMIpthread failed)"
		temp_result="$PKG_CONFIG --cflags OpenIPMIpthread failed"
	fi
	AC_MSG_RESULT([$temp_result])
fi

if test "x$with_libopenipmipthread" = "xyes"
then
	AC_MSG_CHECKING([for libOpenIPMIpthread LDFLAGS])
	temp_result="`$PKG_CONFIG --libs OpenIPMIpthread`"
	if test "$?" = "0"
	then
		with_libopenipmipthread_ldflags="$temp_result"
	else
		with_libopenipmipthread="no ($PKG_CONFIG --libs OpenIPMIpthread failed)"
		temp_result="$PKG_CONFIG --libs OpenIPMIpthread failed"
	fi
	AC_MSG_RESULT([$temp_result])
fi

if test "x$with_libopenipmipthread" = "xyes"
then
	SAVE_CPPFLAGS="$CPPFLAGS"
	CPPFLAGS="$CPPFLAGS $with_libopenipmipthread_cflags"

	AC_CHECK_HEADERS(OpenIPMI/ipmi_smi.h,
			 [with_libopenipmipthread="yes"],
			 [with_libopenipmipthread="no (OpenIPMI/ipmi_smi.h not found)"],
[#include <OpenIPMI/ipmiif.h>
#include <OpenIPMI/ipmi_err.h>
#include <OpenIPMI/ipmi_posix.h>
#include <OpenIPMI/ipmi_conn.h>
])

	CPPFLAGS="$SAVE_CPPFLAGS"
fi

if test "x$with_libopenipmipthread" = "xyes"
then
	BUILD_WITH_OPENIPMI_CFLAGS="$with_libopenipmipthread_cflags"
	BUILD_WITH_OPENIPMI_LIBS="$with_libopenipmipthread_ldflags"
	AC_SUBST(BUILD_WITH_OPENIPMI_CFLAGS)
	AC_SUBST(BUILD_WITH_OPENIPMI_LIBS)
fi
# }}}

PKG_CHECK_MODULES([LIBNOTIFY], [libnotify],
		[with_libnotify="yes"],
		[if test "x$LIBNOTIFY_PKG_ERRORS" = "x"; then
			 with_libnotify="no"
		 else
			 with_libnotify="no ($LIBNOTIFY_PKG_ERRORS)"
		 fi])

# Check for enabled/disabled features
#

# AC_COLLECTD(name, enable/disable, info-text, feature/module)
# ------------------------------------------------------------
dnl
m4_define([my_toupper], [m4_translit([$1], m4_defn([m4_cr_letters]), m4_defn([m4_cr_LETTERS]))])
dnl
AC_DEFUN(
	[AC_COLLECTD],
	[
	m4_if([$1], [], [AC_FATAL([AC_COLLECTD([$1], [$2], [$3], [$4]): 1st argument must not be empty])])dnl
	m4_if(
		[$2],
		[enable],
		[dnl
		m4_define([EnDis],[disabled])dnl
		m4_define([YesNo],[no])dnl
		],dnl
		[m4_if(
			[$2],
			[disable],
			[dnl
			m4_define([EnDis],[enabled])dnl
			m4_define([YesNo],[yes])dnl
			],
			[dnl
			AC_FATAL([AC_COLLECTD([$1], [$2], [$3], [$4]): 2nd argument must be either enable or disable])dnl
			]dnl
		)]dnl
	)dnl
	m4_if([$3], [feature], [],
		[m4_if(
			[$3], [module], [],
			[dnl
			AC_FATAL([AC_COLLECTD([$1], [$2], [$3], [$4]): 3rd argument must be either feature or disable])dnl
			]dnl
		)]dnl
	)dnl
	AC_ARG_ENABLE(
		[$1],
		AS_HELP_STRING([--$2-$1], [$2 $4 (EnDis by def)]),
		[],
		enable_$1='[YesNo]'dnl
	)# AC_ARG_ENABLE
if test "x$enable_$1" = "xno"
then
	collectd_$1=0
else
	if test "x$enable_$1" = "xyes"
	then
		collectd_$1=1
	else
		AC_MSG_NOTICE([please specify either --enable-$1 or --disable-$1; enabling $1.])
		collectd_$1=1
		enable_$1='yes'
	fi
fi
	AC_DEFINE_UNQUOTED([COLLECT_]my_toupper([$1]), [$collectd_$1], [wether or not to enable $3 $4])
	AM_CONDITIONAL([BUILD_]my_toupper([$3])[_]my_toupper([$1]), [test "x$enable_$1" = "xyes"])dnl
	]dnl
)# AC_COLLECTD(name, enable/disable, info-text, feature/module)

# AC_PLUGIN(name, default, info)
# ------------------------------------------------------------
dnl
AC_DEFUN(
  [AC_PLUGIN],
  [
    enable_plugin="no"
    force="no"
    AC_ARG_ENABLE([$1], AC_HELP_STRING([--enable-$1], [$3]),
    [
     if test "x$enableval" = "xyes"
     then
	     enable_plugin="yes"
     else if test "x$enableval" = "xforce"
     then
	     enable_plugin="yes"
	     force="yes"
     else
	     enable_plugin="no (disabled on command line)"
     fi; fi
    ],
    [
	 if test "x$enable_all_plugins" = "xauto"
	 then
	     if test "x$2" = "xyes"
	     then
		     enable_plugin="yes"
	     else
		     enable_plugin="no"
	     fi
	 else
	     enable_plugin="$enable_all_plugins"
	 fi
    ])
    if test "x$enable_plugin" = "xyes"
    then
	    if test "x$2" = "xyes" || test "x$force" = "xyes"
	    then
		    AC_DEFINE([HAVE_PLUGIN_]my_toupper([$1]), 1, [Define to 1 if the $1 plugin is enabled.])
		    if test "x$2" != "xyes"
		    then
			    dependency_warning="yes"
		    fi
	    else # User passed "yes" but dependency checking yielded "no" => Dependency problem.
		    dependency_error="yes"
		    enable_plugin="no (dependency error)"
	    fi
    fi
    AM_CONDITIONAL([BUILD_PLUGIN_]my_toupper([$1]), test "x$enable_plugin" = "xyes")
    enable_$1="$enable_plugin"
  ]
)# AC_PLUGIN(name, default, info)

m4_divert_once([HELP_ENABLE], [
collectd features:])
# FIXME: Remove these calls to `AC_COLLECTD' and then remove that macro.
AC_COLLECTD([debug],     [enable],  [feature], [debugging])
AC_COLLECTD([daemon],    [disable], [feature], [daemon mode])
AC_COLLECTD([getifaddrs],[enable],  [feature], [getifaddrs under Linux])

dependency_warning="no"
dependency_error="no"

plugin_ascent="no"
plugin_battery="no"
plugin_bind="no"
plugin_conntrack="no"
plugin_contextswitch="no"
plugin_cpu="no"
plugin_cpufreq="no"
plugin_curl_json="no"
plugin_curl_xml="no"
plugin_df="no"
plugin_disk="no"
plugin_entropy="no"
plugin_interface="no"
plugin_ipmi="no"
plugin_ipvs="no"
plugin_irq="no"
plugin_libvirt="no"
plugin_load="no"
plugin_memory="no"
plugin_multimeter="no"
plugin_nfs="no"
plugin_fscache="no"
plugin_perl="no"
plugin_processes="no"
plugin_protocols="no"
plugin_serial="no"
plugin_swap="no"
plugin_tape="no"
plugin_tcpconns="no"
plugin_ted="no"
plugin_thermal="no"
plugin_users="no"
plugin_uptime="no"
plugin_vmem="no"
plugin_vserver="no"
plugin_wireless="no"
plugin_zfs_arc="no"

# Linux
if test "x$ac_system" = "xLinux"
then
	plugin_battery="yes"
	plugin_conntrack="yes"
	plugin_contextswitch="yes"
	plugin_cpu="yes"
	plugin_cpufreq="yes"
	plugin_disk="yes"
	plugin_entropy="yes"
	plugin_interface="yes"
	plugin_irq="yes"
	plugin_load="yes"
	plugin_memory="yes"
	plugin_nfs="yes"
	plugin_fscache="yes"
	plugin_processes="yes"
	plugin_protocols="yes"
	plugin_serial="yes"
	plugin_swap="yes"
	plugin_tcpconns="yes"
	plugin_thermal="yes"
	plugin_uptime="yes"
	plugin_vmem="yes"
	plugin_vserver="yes"
	plugin_wireless="yes"

	if test "x$have_net_ip_vs_h" = "xyes" || test "x$have_ip_vs_h" = "xyes"
	then
		plugin_ipvs="yes"
	fi
fi

if test "x$ac_system" = "xOpenBSD"
then
	plugin_tcpconns="yes"
fi

# Mac OS X devices
if test "x$with_libiokit" = "xyes"
then
	plugin_battery="yes"
	plugin_disk="yes"
fi

# AIX
if test "x$with_perfstat" = "xyes"
then
	plugin_cpu="yes"
	plugin_disk="yes"
	plugin_memory="yes"
	plugin_swap="yes"
	plugin_interface="yes"
	plugin_load="yes"
fi

if test "x$with_procinfo" = "xyes"
then
	plugin_processes="yes"
fi

# Solaris
if test "x$with_kstat" = "xyes"
then
	plugin_uptime="yes"
	plugin_zfs_arc="yes"
fi

if test "x$with_devinfo$with_kstat" = "xyesyes"
then
	plugin_cpu="yes"
	plugin_disk="yes"
	plugin_interface="yes"
	plugin_memory="yes"
	plugin_tape="yes"
fi

# libstatgrab
if test "x$with_libstatgrab" = "xyes"
then
	plugin_cpu="yes"
	plugin_disk="yes"
	plugin_interface="yes"
	plugin_load="yes"
	plugin_memory="yes"
	plugin_swap="yes"
	plugin_users="yes"
fi

if test "x$with_libcurl" = "xyes" && test "x$with_libxml2" = "xyes"
then
	plugin_ascent="yes"
	if test "x$have_strptime" = "xyes"
	then
		plugin_bind="yes"
	fi
fi

if test "x$with_libopenipmipthread" = "xyes"
then
	plugin_ipmi="yes"
fi

if test "x$with_libcurl" = "xyes" && test "x$with_libyajl" = "xyes"
then
	plugin_curl_json="yes"
fi

if test "x$with_libcurl" = "xyes" && test "x$with_libxml2" = "xyes"
then
	plugin_curl_xml="yes"
fi

if test "x$have_processor_info" = "xyes"
then
	plugin_cpu="yes"
fi
if test "x$have_sysctl" = "xyes"
then
	plugin_cpu="yes"
	plugin_memory="yes"
	plugin_uptime="yes"
	if test "x$ac_system" = "xDarwin"
	then
		plugin_swap="yes"
	fi
fi
if test "x$have_sysctlbyname" = "xyes"
then
	plugin_contextswitch="yes"
	plugin_cpu="yes"
	plugin_memory="yes"
	plugin_tcpconns="yes"
fi

# Df plugin: Check if we know how to determine mount points first.
#if test "x$have_listmntent" = "xyes"; then
#	plugin_df="yes"
#fi
if test "x$have_getvfsstat" = "xyes" || test "x$have_getfsstat" = "xyes"
then
	plugin_df="yes"
fi
if test "x$c_cv_have_two_getmntent" = "xyes" || test "x$have_getmntent" = "xgen" || test "x$have_getmntent" = "xsun"
then
	plugin_df="yes"
fi
#if test "x$have_getmntent" = "xseq"
#then
#	plugin_df="yes"
#fi
if test "x$c_cv_have_one_getmntent" = "xyes"
then
	plugin_df="yes"
fi

# Df plugin: Check if we have either `statfs' or `statvfs' second.
if test "x$plugin_df" = "xyes"
then
	plugin_df="no"
	if test "x$have_statfs" = "xyes"
	then
		plugin_df="yes"
	fi
	if test "x$have_statvfs" = "xyes"
	then
		plugin_df="yes"
	fi
fi

if test "x$have_getifaddrs" = "xyes"
then
	plugin_interface="yes"
fi

if test "x$with_libxml2" = "xyes" && test "x$with_libvirt" = "xyes"
then
	plugin_libvirt="yes"
fi

if test "x$have_getloadavg" = "xyes"
then
	plugin_load="yes"
fi

if test "x$c_cv_have_libperl$c_cv_have_perl_ithreads" = "xyesyes"
then
	plugin_perl="yes"
fi

# Mac OS X memory interface
if test "x$have_host_statistics" = "xyes"
then
	plugin_memory="yes"
fi

if test "x$have_termios_h" = "xyes"
then
	plugin_multimeter="yes"
	plugin_ted="yes"
fi

if test "x$have_thread_info" = "xyes"
then
	plugin_processes="yes"
fi

if test "x$with_kvm_getprocs" = "xyes" && test "x$have_struct_kinfo_proc_freebsd" = "xyes"
then
	plugin_processes="yes"
fi

if test "x$with_kvm_getswapinfo" = "xyes"
then
	plugin_swap="yes"
fi

if test "x$have_swapctl" = "xyes" && test "x$c_cv_have_swapctl_two_args" = "xyes"
then
	plugin_swap="yes"
fi

if test "x$with_kvm_openfiles$with_kvm_nlist" = "xyesyes"
then
	plugin_tcpconns="yes"
fi

if test "x$have_getutent" = "xyes"
then
	plugin_users="yes"
fi
if test "x$have_getutxent" = "xyes"
then
	plugin_users="yes"
fi

m4_divert_once([HELP_ENABLE], [
collectd plugins:])

AC_ARG_ENABLE([all-plugins],
		AC_HELP_STRING([--enable-all-plugins],
				[enable all plugins (auto by def)]),
		[
		 if test "x$enableval" = "xyes"
		 then
			 enable_all_plugins="yes"
		 else if test "x$enableval" = "xauto"
		 then
			 enable_all_plugins="auto"
		 else
			 enable_all_plugins="no"
		 fi; fi
		],
		[enable_all_plugins="auto"])

m4_divert_once([HELP_ENABLE], [])

AC_PLUGIN([amqp],        [$with_librabbitmq],  [AMQP output plugin])
AC_PLUGIN([apache],      [$with_libcurl],      [Apache httpd statistics])
AC_PLUGIN([apcups],      [yes],                [Statistics of UPSes by APC])
AC_PLUGIN([apple_sensors], [$with_libiokit],   [Apple's hardware sensors])
AC_PLUGIN([ascent],      [$plugin_ascent],     [AscentEmu player statistics])
AC_PLUGIN([battery],     [$plugin_battery],    [Battery statistics])
AC_PLUGIN([bind],        [$plugin_bind],       [ISC Bind nameserver statistics])
AC_PLUGIN([conntrack],   [$plugin_conntrack],  [nf_conntrack statistics])
AC_PLUGIN([contextswitch], [$plugin_contextswitch], [context switch statistics])
AC_PLUGIN([cpufreq],     [$plugin_cpufreq],    [CPU frequency statistics])
AC_PLUGIN([cpu],         [$plugin_cpu],        [CPU usage statistics])
AC_PLUGIN([csv],         [yes],                [CSV output plugin])
AC_PLUGIN([curl],        [$with_libcurl],      [CURL generic web statistics])
AC_PLUGIN([curl_json],   [$plugin_curl_json],    [CouchDB statistics])
AC_PLUGIN([curl_xml],   [$plugin_curl_xml],    [CURL generic xml statistics])
AC_PLUGIN([dbi],         [$with_libdbi],       [General database statistics])
AC_PLUGIN([df],          [$plugin_df],         [Filesystem usage statistics])
AC_PLUGIN([disk],        [$plugin_disk],       [Disk usage statistics])
AC_PLUGIN([dns],         [$with_libpcap],      [DNS traffic analysis])
AC_PLUGIN([email],       [yes],                [EMail statistics])
AC_PLUGIN([entropy],     [$plugin_entropy],    [Entropy statistics])
AC_PLUGIN([exec],        [yes],                [Execution of external programs])
AC_PLUGIN([filecount],   [yes],                [Count files in directories])
AC_PLUGIN([fscache],     [$plugin_fscache],    [fscache statistics])
AC_PLUGIN([gmond],       [$with_libganglia],   [Ganglia plugin])
AC_PLUGIN([hddtemp],     [yes],                [Query hddtempd])
AC_PLUGIN([interface],   [$plugin_interface],  [Interface traffic statistics])
AC_PLUGIN([ipmi],        [$plugin_ipmi],       [IPMI sensor statistics])
AC_PLUGIN([iptables],    [$with_libiptc],      [IPTables rule counters])
AC_PLUGIN([ipvs],        [$plugin_ipvs],       [IPVS connection statistics])
AC_PLUGIN([irq],         [$plugin_irq],        [IRQ statistics])
AC_PLUGIN([java],        [$with_java],         [Embed the Java Virtual Machine])
AC_PLUGIN([libvirt],     [$plugin_libvirt],    [Virtual machine statistics])
AC_PLUGIN([load],        [$plugin_load],       [System load])
AC_PLUGIN([logfile],     [yes],                [File logging plugin])
AC_PLUGIN([lpar],        [$with_perfstat],     [AIX logical partitions statistics])
AC_PLUGIN([madwifi],     [$have_linux_wireless_h], [Madwifi wireless statistics])
AC_PLUGIN([match_empty_counter], [yes],        [The empty counter match])
AC_PLUGIN([match_hashed], [yes],               [The hashed match])
AC_PLUGIN([match_regex], [yes],                [The regex match])
AC_PLUGIN([match_timediff], [yes],             [The timediff match])
AC_PLUGIN([match_value], [yes],                [The value match])
AC_PLUGIN([mbmon],       [yes],                [Query mbmond])
AC_PLUGIN([memcachec],   [$with_libmemcached], [memcachec statistics])
AC_PLUGIN([memcached],   [yes],                [memcached statistics])
AC_PLUGIN([memory],      [$plugin_memory],     [Memory usage])
AC_PLUGIN([modbus],      [$with_libmodbus],    [Modbus plugin])
AC_PLUGIN([multimeter],  [$plugin_multimeter], [Read multimeter values])
AC_PLUGIN([mysql],       [$with_libmysql],     [MySQL statistics])
AC_PLUGIN([netapp],      [$with_libnetapp],    [NetApp plugin])
AC_PLUGIN([netlink],     [$with_libnetlink],   [Enhanced Linux network statistics])
AC_PLUGIN([network],     [yes],                [Network communication plugin])
AC_PLUGIN([nfs],         [$plugin_nfs],        [NFS statistics])
AC_PLUGIN([nginx],       [$with_libcurl],      [nginx statistics])
AC_PLUGIN([notify_desktop], [$with_libnotify], [Desktop notifications])
AC_PLUGIN([notify_email], [$with_libesmtp],    [Email notifier])
AC_PLUGIN([ntpd],        [yes],                [NTPd statistics])
AC_PLUGIN([nut],         [$with_libupsclient], [Network UPS tools statistics])
AC_PLUGIN([olsrd],       [yes],                [olsrd statistics])
AC_PLUGIN([onewire],     [$with_libowcapi],    [OneWire sensor statistics])
AC_PLUGIN([openvpn],     [yes],                [OpenVPN client statistics])
AC_PLUGIN([oracle],      [$with_oracle],       [Oracle plugin])
AC_PLUGIN([perl],        [$plugin_perl],       [Embed a Perl interpreter])
# FIXME: Check for libevent, too.
AC_PLUGIN([pinba],       [$have_protoc_c],     [Pinba statistics])
AC_PLUGIN([ping],        [$with_liboping],     [Network latency statistics])
AC_PLUGIN([postgresql],  [$with_libpq],        [PostgreSQL database statistics])
AC_PLUGIN([powerdns],    [yes],                [PowerDNS statistics])
AC_PLUGIN([processes],   [$plugin_processes],  [Process statistics])
AC_PLUGIN([protocols],   [$plugin_protocols],  [Protocol (IP, TCP, ...) statistics])
AC_PLUGIN([python],      [$with_python],       [Embed a Python interpreter])
AC_PLUGIN([redis],       [$with_libcredis],    [Redis plugin])
AC_PLUGIN([routeros],    [$with_librouteros],  [RouterOS plugin])
AC_PLUGIN([rrdcached],   [$librrd_rrdc_update], [RRDTool output plugin])
AC_PLUGIN([rrdtool],     [$with_librrd],       [RRDTool output plugin])
AC_PLUGIN([sensors],     [$with_libsensors],   [lm_sensors statistics])
AC_PLUGIN([serial],      [$plugin_serial],     [serial port traffic])
AC_PLUGIN([snmp],        [$with_libnetsnmp],   [SNMP querying plugin])
AC_PLUGIN([swap],        [$plugin_swap],       [Swap usage statistics])
AC_PLUGIN([syslog],      [$have_syslog],       [Syslog logging plugin])
AC_PLUGIN([table],       [yes],                [Parsing of tabular data])
AC_PLUGIN([tail],        [yes],                [Parsing of logfiles])
AC_PLUGIN([tape],        [$plugin_tape],       [Tape drive statistics])
AC_PLUGIN([target_notification], [yes],        [The notification target])
AC_PLUGIN([target_replace], [yes],             [The replace target])
AC_PLUGIN([target_scale],[yes],                [The scale target])
AC_PLUGIN([target_set],  [yes],                [The set target])
AC_PLUGIN([target_v5upgrade], [yes],           [The v5upgrade target])
AC_PLUGIN([tcpconns],    [$plugin_tcpconns],   [TCP connection statistics])
AC_PLUGIN([teamspeak2],  [yes],                [TeamSpeak2 server statistics])
AC_PLUGIN([ted],         [$plugin_ted],        [Read The Energy Detective values])
AC_PLUGIN([thermal],     [$plugin_thermal],    [Linux ACPI thermal zone statistics])
AC_PLUGIN([threshold],   [yes],                [Threshold checking plugin])
AC_PLUGIN([tokyotyrant], [$with_libtokyotyrant],  [TokyoTyrant database statistics])
AC_PLUGIN([unixsock],    [yes],                [Unixsock communication plugin])
AC_PLUGIN([uptime],      [$plugin_uptime],     [Uptime statistics])
AC_PLUGIN([users],       [$plugin_users],      [User statistics])
AC_PLUGIN([uuid],        [yes],                [UUID as hostname plugin])
AC_PLUGIN([varnish],     [$with_libvarnish],   [Varnish cache statistics])
AC_PLUGIN([vmem],        [$plugin_vmem],       [Virtual memory statistics])
AC_PLUGIN([vserver],     [$plugin_vserver],    [Linux VServer statistics])
AC_PLUGIN([wireless],    [$plugin_wireless],   [Wireless statistics])
AC_PLUGIN([write_http],  [$with_libcurl],      [HTTP output plugin])
AC_PLUGIN([write_redis], [$with_libcredis],    [Redis output plugin])
AC_PLUGIN([xmms],        [$with_libxmms],      [XMMS statistics])
AC_PLUGIN([zfs_arc],     [$plugin_zfs_arc],    [ZFS ARC statistics])

dnl Default configuration file
# Load either syslog or logfile
LOAD_PLUGIN_SYSLOG=""
LOAD_PLUGIN_LOGFILE=""

AC_MSG_CHECKING([which default log plugin to load])
default_log_plugin="none"
if test "x$enable_syslog" = "xyes"
then
	default_log_plugin="syslog"
else
	LOAD_PLUGIN_SYSLOG="##"
fi

if test "x$enable_logfile" = "xyes"
then
	if test "x$default_log_plugin" = "xnone"
	then
		default_log_plugin="logfile"
	else
		LOAD_PLUGIN_LOGFILE="#"
	fi
else
	LOAD_PLUGIN_LOGFILE="##"
fi
AC_MSG_RESULT([$default_log_plugin])

AC_SUBST(LOAD_PLUGIN_SYSLOG)
AC_SUBST(LOAD_PLUGIN_LOGFILE)

DEFAULT_LOG_LEVEL="info"
if test "x$enable_debug" = "xyes"
then
	DEFAULT_LOG_LEVEL="debug"
fi
AC_SUBST(DEFAULT_LOG_LEVEL)

# Load only one of rrdtool, network, csv in the default config.
LOAD_PLUGIN_RRDTOOL=""
LOAD_PLUGIN_NETWORK=""
LOAD_PLUGIN_CSV=""

AC_MSG_CHECKING([which default write plugin to load])
default_write_plugin="none"
if test "x$enable_rrdtool" = "xyes"
then
	default_write_plugin="rrdtool"
else
	LOAD_PLUGIN_RRDTOOL="##"
fi

if test "x$enable_network" = "xyes"
then
	if test "x$default_write_plugin" = "xnone"
	then
		default_write_plugin="network"
	else
		LOAD_PLUGIN_NETWORK="#"
	fi
else
	LOAD_PLUGIN_NETWORK="##"
fi

if test "x$enable_csv" = "xyes"
then
	if test "x$default_write_plugin" = "xnone"
	then
		default_write_plugin="csv"
	else
		LOAD_PLUGIN_CSV="#"
	fi
else
	LOAD_PLUGIN_CSV="##"
fi
AC_MSG_RESULT([$default_write_plugin])

AC_SUBST(LOAD_PLUGIN_RRDTOOL)
AC_SUBST(LOAD_PLUGIN_NETWORK)
AC_SUBST(LOAD_PLUGIN_CSV)

dnl ip_vs.h
if test "x$ac_system" = "xLinux" \
	&& test "x$have_net_ip_vs_h$have_ip_vs_h" = "xnono"
then
	enable_ipvs="$enable_ipvs (ip_vs.h not found)"
fi

dnl Perl bindings
AC_ARG_WITH(perl-bindings, [AS_HELP_STRING([--with-perl-bindings@<:@=OPTIONS@:>@], [Options passed to "perl Makefile.PL".])],
[
	if test "x$withval" != "xno" && test "x$withval" != "xyes"
	then
		PERL_BINDINGS_OPTIONS="$withval"
		with_perl_bindings="yes"
	else
		PERL_BINDINGS_OPTIONS=""
		with_perl_bindings="$withval"
	fi
],
[
	PERL_BINDINGS_OPTIONS=""
	if test -n "$perl_interpreter"
	then
		with_perl_bindings="yes"
	else
		with_perl_bindings="no (no perl interpreter found)"
	fi
])
if test "x$with_perl_bindings" = "xyes"
then
	PERL_BINDINGS="perl"
else
	PERL_BINDINGS=""
fi
AC_SUBST(PERL_BINDINGS)
AC_SUBST(PERL_BINDINGS_OPTIONS)

dnl libcollectdclient
LCC_VERSION_MAJOR=`echo $PACKAGE_VERSION | cut -d'.' -f1`
LCC_VERSION_MINOR=`echo $PACKAGE_VERSION | cut -d'.' -f2`
LCC_VERSION_PATCH=`echo $PACKAGE_VERSION | cut -d'.' -f3`

LCC_VERSION_EXTRA=`echo $PACKAGE_VERSION | cut -d'.' -f4-`

LCC_VERSION_STRING="$LCC_VERSION_MAJOR.$LCC_VERSION_MINOR.$LCC_VERSION_PATCH"

AC_SUBST(LCC_VERSION_MAJOR)
AC_SUBST(LCC_VERSION_MINOR)
AC_SUBST(LCC_VERSION_PATCH)
AC_SUBST(LCC_VERSION_EXTRA)
AC_SUBST(LCC_VERSION_STRING)

AC_CONFIG_FILES(src/libcollectdclient/lcc_features.h)

AC_OUTPUT(Makefile src/Makefile src/collectd.conf src/libcollectdclient/Makefile src/libcollectdclient/libcollectdclient.pc src/liboconfig/Makefile bindings/Makefile bindings/java/Makefile)

if test "x$with_librrd" = "xyes" \
	&& test "x$librrd_threadsafe" != "xyes"
then
	with_librrd="yes (warning: librrd is not thread-safe)"
fi

if test "x$with_libperl" = "xyes"
then
	with_libperl="yes (version `$perl_interpreter -MConfig -e 'print $Config{version};'`)"
else
	enable_perl="no (needs libperl)"
fi

if test "x$enable_perl" = "xno" && test "x$c_cv_have_perl_ithreads" = "xno"
then
	enable_perl="no (libperl doesn't support ithreads)"
fi

if test "x$with_perl_bindings" = "xyes" \
	&& test "x$PERL_BINDINGS_OPTIONS" != "x"
then
	with_perl_bindings="yes ($PERL_BINDINGS_OPTIONS)"
fi

cat <<EOF;

Configuration:
  Libraries:
    libcurl . . . . . . . $with_libcurl
    libdbi  . . . . . . . $with_libdbi
    libcredis . . . . . . $with_libcredis
    libesmtp  . . . . . . $with_libesmtp
    libganglia  . . . . . $with_libganglia
    libgcrypt . . . . . . $with_libgcrypt
    libiokit  . . . . . . $with_libiokit
    libiptc . . . . . . . $with_libiptc
    libjvm  . . . . . . . $with_java
    libkstat  . . . . . . $with_kstat
    libkvm  . . . . . . . $with_libkvm
    libmemcached  . . . . $with_libmemcached
    libmodbus . . . . . . $with_libmodbus
    libmysql  . . . . . . $with_libmysql
    libnetapp . . . . . . $with_libnetapp
    libnetlink  . . . . . $with_libnetlink
    libnetsnmp  . . . . . $with_libnetsnmp
    libnotify . . . . . . $with_libnotify
    liboconfig  . . . . . $with_liboconfig
    libopenipmi . . . . . $with_libopenipmipthread
    liboping  . . . . . . $with_liboping
    libpcap . . . . . . . $with_libpcap
    libperfstat . . . . . $with_perfstat
    libperl . . . . . . . $with_libperl
    libpq . . . . . . . . $with_libpq
    libpthread  . . . . . $with_libpthread
    librabbitmq . . . . . $with_librabbitmq
    librouteros . . . . . $with_librouteros
    librrd  . . . . . . . $with_librrd
    libsensors  . . . . . $with_libsensors
    libstatgrab . . . . . $with_libstatgrab
    libtokyotyrant  . . . $with_libtokyotyrant
    libupsclient  . . . . $with_libupsclient
    libvarnish  . . . . . $with_libvarnish
    libvirt . . . . . . . $with_libvirt
    libxml2 . . . . . . . $with_libxml2
    libxmms . . . . . . . $with_libxmms
    libyajl . . . . . . . $with_libyajl
    libevent  . . . . . . $with_libevent
    protobuf-c  . . . . . $have_protoc_c
    oracle  . . . . . . . $with_oracle
    python  . . . . . . . $with_python

  Features:
    daemon mode . . . . . $enable_daemon
    debug . . . . . . . . $enable_debug

  Bindings:
    perl  . . . . . . . . $with_perl_bindings

  Modules:
    amqp    . . . . . . . $enable_amqp
    apache  . . . . . . . $enable_apache
    apcups  . . . . . . . $enable_apcups
    apple_sensors . . . . $enable_apple_sensors
    ascent  . . . . . . . $enable_ascent
    battery . . . . . . . $enable_battery
    bind  . . . . . . . . $enable_bind
    conntrack . . . . . . $enable_conntrack
    contextswitch . . . . $enable_contextswitch
    cpu . . . . . . . . . $enable_cpu
    cpufreq . . . . . . . $enable_cpufreq
    csv . . . . . . . . . $enable_csv
    curl  . . . . . . . . $enable_curl
    curl_json . . . . . . $enable_curl_json
    curl_xml  . . . . . . $enable_curl_xml
    dbi . . . . . . . . . $enable_dbi
    df  . . . . . . . . . $enable_df
    disk  . . . . . . . . $enable_disk
    dns . . . . . . . . . $enable_dns
    email . . . . . . . . $enable_email
    entropy . . . . . . . $enable_entropy
    exec  . . . . . . . . $enable_exec
    filecount . . . . . . $enable_filecount
    fscache . . . . . . . $enable_fscache
    gmond . . . . . . . . $enable_gmond
    hddtemp . . . . . . . $enable_hddtemp
    interface . . . . . . $enable_interface
    ipmi  . . . . . . . . $enable_ipmi
    iptables  . . . . . . $enable_iptables
    ipvs  . . . . . . . . $enable_ipvs
    irq . . . . . . . . . $enable_irq
    java  . . . . . . . . $enable_java
    libvirt . . . . . . . $enable_libvirt
    load  . . . . . . . . $enable_load
    logfile . . . . . . . $enable_logfile
    lpar... . . . . . . . $enable_lpar
    madwifi . . . . . . . $enable_madwifi
    match_empty_counter . $enable_match_empty_counter
    match_hashed  . . . . $enable_match_hashed
    match_regex . . . . . $enable_match_regex
    match_timediff  . . . $enable_match_timediff
    match_value . . . . . $enable_match_value
    mbmon . . . . . . . . $enable_mbmon
    memcachec . . . . . . $enable_memcachec
    memcached . . . . . . $enable_memcached
    memory  . . . . . . . $enable_memory
    modbus  . . . . . . . $enable_modbus
    multimeter  . . . . . $enable_multimeter
    mysql . . . . . . . . $enable_mysql
    netapp  . . . . . . . $enable_netapp
    netlink . . . . . . . $enable_netlink
    network . . . . . . . $enable_network
    nfs . . . . . . . . . $enable_nfs
    nginx . . . . . . . . $enable_nginx
    notify_desktop  . . . $enable_notify_desktop
    notify_email  . . . . $enable_notify_email
    ntpd  . . . . . . . . $enable_ntpd
    nut . . . . . . . . . $enable_nut
    olsrd . . . . . . . . $enable_olsrd
    onewire . . . . . . . $enable_onewire
    openvpn . . . . . . . $enable_openvpn
    oracle  . . . . . . . $enable_oracle
    perl  . . . . . . . . $enable_perl
    pinba . . . . . . . . $enable_pinba
    ping  . . . . . . . . $enable_ping
    postgresql  . . . . . $enable_postgresql
    powerdns  . . . . . . $enable_powerdns
    processes . . . . . . $enable_processes
    protocols . . . . . . $enable_protocols
    python  . . . . . . . $enable_python
    redis . . . . . . . . $enable_redis
    routeros  . . . . . . $enable_routeros
    rrdcached . . . . . . $enable_rrdcached
    rrdtool . . . . . . . $enable_rrdtool
    sensors . . . . . . . $enable_sensors
    serial  . . . . . . . $enable_serial
    snmp  . . . . . . . . $enable_snmp
    swap  . . . . . . . . $enable_swap
    syslog  . . . . . . . $enable_syslog
    table . . . . . . . . $enable_table
    tail  . . . . . . . . $enable_tail
    tape  . . . . . . . . $enable_tape
    target_notification . $enable_target_notification
    target_replace  . . . $enable_target_replace
    target_scale  . . . . $enable_target_scale
    target_set  . . . . . $enable_target_set
    target_v5upgrade  . . $enable_target_v5upgrade
    tcpconns  . . . . . . $enable_tcpconns
    teamspeak2  . . . . . $enable_teamspeak2
    ted . . . . . . . . . $enable_ted
    thermal . . . . . . . $enable_thermal
    threshold . . . . . . $enable_threshold
    tokyotyrant . . . . . $enable_tokyotyrant
    unixsock  . . . . . . $enable_unixsock
    uptime  . . . . . . . $enable_uptime
    users . . . . . . . . $enable_users
    uuid  . . . . . . . . $enable_uuid
    varnish . . . . . . . $enable_varnish
    vmem  . . . . . . . . $enable_vmem
    vserver . . . . . . . $enable_vserver
    wireless  . . . . . . $enable_wireless
    write_http  . . . . . $enable_write_http
    write_redis . . . . . $enable_write_redis
    xmms  . . . . . . . . $enable_xmms
    zfs_arc . . . . . . . $enable_zfs_arc

EOF

if test "x$dependency_error" = "xyes"; then
	AC_MSG_ERROR("Some plugins are missing dependencies - see the summary above for details")
fi

if test "x$dependency_warning" = "xyes"; then
	AC_MSG_WARN("Some plugins seem to have missing dependencies but have been enabled forcibly - see the summary above for details")
fi

# vim: set fdm=marker :<|MERGE_RESOLUTION|>--- conflicted
+++ resolved
@@ -1816,32 +1816,8 @@
 if test "x$with_libiptc" = "xyes"
 then
 	AC_CHECK_LIB(iptc, iptc_init,
-<<<<<<< HEAD
 		     [with_libiptc="yes"],
 		     [with_libiptc="no (symbol 'iptc_init' not found)"])
-=======
-	[
-		AC_DEFINE(HAVE_LIBIPTC, 1, [Define to 1 if you have the iptc library (-liptc).])
-	],
-	[
-		with_libiptc="yes"
-		with_own_libiptc="yes"
-	],
-	[-lip4tc -lip6tc])
-fi
-# The system wide version failed for some reason. Check if we have the required
-# headers to build the shipped version.
-if test "x$with_libiptc" = "xyes" && test "x$with_own_libiptc" = "xyes"
-then
-	AC_CHECK_HEADERS(linux/netfilter_ipv4/ip_tables.h linux/netfilter_ipv6/ip6_tables.h linux/netfilter/x_tables.h, [],
-	[
-		with_libiptc="no (Linux iptables headers not found)"
-		with_own_libiptc="no"
-	],
-	[
-#include "$srcdir/src/owniptc/ipt_kernel_headers.h"
-	])
->>>>>>> 4b962d32
 fi
 AM_CONDITIONAL(BUILD_WITH_LIBIPTC, test "x$with_libiptc" = "xyes")
 if test "x$with_libiptc" = "xyes"
